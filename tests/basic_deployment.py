--- conflicted
+++ resolved
@@ -477,9 +477,8 @@
                 amulet.raise_status(amulet.FAIL, msg=msg)
 
         self.d.configure(juju_service, set_default)
-<<<<<<< HEAD
+
         u.log.debug('OK')
-=======
 
     def test_901_pause_resume(self):
         """Test pause and resume actions."""
@@ -497,5 +496,4 @@
         assert u.wait_on_action(action_id), "Resume action failed"
         assert not any(self.get_service_overrides(unit).itervalues()), \
             "Not all override files were removed."
-        self._assert_services(should_run=True)
->>>>>>> 904ae4f9
+        self._assert_services(should_run=True)