--- conflicted
+++ resolved
@@ -1030,13 +1030,8 @@
 
     Returns a dictionary of settings to be set on the cluster relation.
     """
-<<<<<<< HEAD
-    paths_to_sync = []
-    peer_service_actions = []
-=======
     paths_to_sync = [SYNC_FLAGS_DIR]
     peer_service_actions = {'restart': []}
->>>>>>> 3434871b
     peer_actions = []
 
     if bool_from_string(config('https-service-endpoints')):
