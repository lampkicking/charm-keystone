#!/usr/bin/python
import glob
import grp
import hashlib
import json
import os
import pwd
import re
import shutil
import subprocess
import tarfile
import threading
import time
import urlparse
import uuid

from base64 import b64encode
from collections import OrderedDict
from copy import deepcopy

from charmhelpers.contrib.hahelpers.cluster import(
    is_elected_leader,
    determine_api_port,
    https,
    peer_units,
)

from charmhelpers.contrib.openstack import context, templating
from charmhelpers.contrib.network.ip import (
    is_ipv6,
    get_ipv6_addr
)

from charmhelpers.contrib.openstack.ip import (
    resolve_address,
    PUBLIC,
    INTERNAL,
    ADMIN
)

from charmhelpers.contrib.openstack.utils import (
    configure_installation_source,
    error_out,
    get_os_codename_install_source,
    os_release,
    save_script_rc as _save_script_rc)

from charmhelpers.core.host import (
    mkdir,
    write_file,
)

from charmhelpers.core.strutils import (
    bool_from_string,
)

import charmhelpers.contrib.unison as unison

from charmhelpers.core.decorators import (
    retry_on_exception,
)

from charmhelpers.core.hookenv import (
    config,
    is_relation_made,
    log,
    local_unit,
    relation_get,
    relation_set,
    relation_id,
    relation_ids,
    related_units,
    DEBUG,
    INFO,
    WARNING,
)

from charmhelpers.fetch import (
    apt_install,
    apt_update,
    apt_upgrade,
    add_source
)

from charmhelpers.core.host import (
    service_stop,
    service_start,
    service_restart,
    pwgen,
    lsb_release
)

from charmhelpers.contrib.peerstorage import (
    peer_store_and_set,
    peer_store,
    peer_retrieve,
)

import keystone_context
import keystone_ssl as ssl

TEMPLATES = 'templates/'

# removed from original: charm-helper-sh
BASE_PACKAGES = [
    'apache2',
    'haproxy',
    'openssl',
    'python-keystoneclient',
    'python-mysqldb',
    'python-psycopg2',
    'python-six',
    'pwgen',
    'unison',
    'uuid',
]

BASE_SERVICES = [
    'keystone',
]

API_PORTS = {
    'keystone-admin': config('admin-port'),
    'keystone-public': config('service-port')
}

KEYSTONE_CONF = "/etc/keystone/keystone.conf"
KEYSTONE_LOGGER_CONF = "/etc/keystone/logging.conf"
KEYSTONE_CONF_DIR = os.path.dirname(KEYSTONE_CONF)
STORED_PASSWD = "/var/lib/keystone/keystone.passwd"
STORED_TOKEN = "/var/lib/keystone/keystone.token"
SERVICE_PASSWD_PATH = '/var/lib/keystone/services.passwd'

HAPROXY_CONF = '/etc/haproxy/haproxy.cfg'
APACHE_CONF = '/etc/apache2/sites-available/openstack_https_frontend'
APACHE_24_CONF = '/etc/apache2/sites-available/openstack_https_frontend.conf'

APACHE_SSL_DIR = '/etc/apache2/ssl/keystone'
SYNC_FLAGS_DIR = '/var/lib/keystone/juju_sync_flags/'
SYNC_DIR = '/var/lib/keystone/juju_sync/'
SSL_SYNC_ARCHIVE = os.path.join(SYNC_DIR, 'juju-ssl-sync.tar')
SSL_DIR = '/var/lib/keystone/juju_ssl/'
PKI_CERTS_DIR = os.path.join(SSL_DIR, 'pki')
SSL_CA_NAME = 'Ubuntu Cloud'
CLUSTER_RES = 'grp_ks_vips'
SSH_USER = 'juju_keystone'
CA_CERT_PATH = '/usr/local/share/ca-certificates/keystone_juju_ca_cert.crt'
SSL_SYNC_SEMAPHORE = threading.Semaphore()
SSL_DIRS = [SSL_DIR, APACHE_SSL_DIR, CA_CERT_PATH]

BASE_RESOURCE_MAP = OrderedDict([
    (KEYSTONE_CONF, {
        'services': BASE_SERVICES,
        'contexts': [keystone_context.KeystoneContext(),
                     context.SharedDBContext(ssl_dir=KEYSTONE_CONF_DIR),
                     context.PostgresqlDBContext(),
                     context.SyslogContext(),
                     keystone_context.HAProxyContext(),
                     context.BindHostContext(),
                     context.WorkerConfigContext()],
    }),
    (KEYSTONE_LOGGER_CONF, {
        'contexts': [keystone_context.KeystoneLoggingContext()],
        'services': BASE_SERVICES,
    }),
    (HAPROXY_CONF, {
        'contexts': [context.HAProxyContext(singlenode_mode=True),
                     keystone_context.HAProxyContext()],
        'services': ['haproxy'],
    }),
    (APACHE_CONF, {
        'contexts': [keystone_context.ApacheSSLContext()],
        'services': ['apache2'],
    }),
    (APACHE_24_CONF, {
        'contexts': [keystone_context.ApacheSSLContext()],
        'services': ['apache2'],
    }),
])

valid_services = {
    "nova": {
        "type": "compute",
        "desc": "Nova Compute Service"
    },
    "nova-volume": {
        "type": "volume",
        "desc": "Nova Volume Service"
    },
    "cinder": {
        "type": "volume",
        "desc": "Cinder Volume Service"
    },
    "ec2": {
        "type": "ec2",
        "desc": "EC2 Compatibility Layer"
    },
    "glance": {
        "type": "image",
        "desc": "Glance Image Service"
    },
    "s3": {
        "type": "s3",
        "desc": "S3 Compatible object-store"
    },
    "swift": {
        "type": "object-store",
        "desc": "Swift Object Storage Service"
    },
    "quantum": {
        "type": "network",
        "desc": "Quantum Networking Service"
    },
    "oxygen": {
        "type": "oxygen",
        "desc": "Oxygen Cloud Image Service"
    },
    "ceilometer": {
        "type": "metering",
        "desc": "Ceilometer Metering Service"
    },
    "heat": {
        "type": "orchestration",
        "desc": "Heat Orchestration API"
    },
    "heat-cfn": {
        "type": "cloudformation",
        "desc": "Heat CloudFormation API"
    },
    "image-stream": {
        "type": "product-streams",
        "desc": "Ubuntu Product Streams"
    }
}


def filter_null(settings, null='__null__'):
    """Replace null values with None in provided settings dict.

    When storing values in the peer relation, it might be necessary at some
    future point to flush these values. We therefore need to use a real
    (non-None or empty string) value to represent an unset settings. This value
    then needs to be converted to None when applying to a non-cluster relation
    so that the value is actually unset.
    """
    filtered = {}
    for k, v in settings.iteritems():
        if v == null:
            filtered[k] = None
        else:
            filtered[k] = v

    return filtered


def resource_map():
    """Dynamically generate a map of resources that will be managed for a
    single hook execution.
    """
    resource_map = deepcopy(BASE_RESOURCE_MAP)

    if os.path.exists('/etc/apache2/conf-available'):
        resource_map.pop(APACHE_CONF)
    else:
        resource_map.pop(APACHE_24_CONF)
    return resource_map


def register_configs():
    release = os_release('keystone')
    configs = templating.OSConfigRenderer(templates_dir=TEMPLATES,
                                          openstack_release=release)
    for cfg, rscs in resource_map().iteritems():
        configs.register(cfg, rscs['contexts'])
    return configs


def restart_map():
    return OrderedDict([(cfg, v['services'])
                        for cfg, v in resource_map().iteritems()
                        if v['services']])


def services():
    """Returns a list of services associate with this charm"""
    _services = []
    for v in restart_map().values():
        _services = _services + v
    return list(set(_services))


def determine_ports():
    """Assemble a list of API ports for services we are managing"""
    ports = [config('admin-port'), config('service-port')]
    return list(set(ports))


def api_port(service):
    return API_PORTS[service]


def determine_packages():
    # currently all packages match service names
    packages = [] + BASE_PACKAGES
    for k, v in resource_map().iteritems():
        packages.extend(v['services'])
    return list(set(packages))


def save_script_rc():
    env_vars = {'OPENSTACK_SERVICE_KEYSTONE': 'keystone',
                'OPENSTACK_PORT_ADMIN': determine_api_port(
                    api_port('keystone-admin'), singlenode_mode=True),
                'OPENSTACK_PORT_PUBLIC': determine_api_port(
                    api_port('keystone-public'),
                    singlenode_mode=True)}
    _save_script_rc(**env_vars)


def do_openstack_upgrade(configs):
    new_src = config('openstack-origin')
    new_os_rel = get_os_codename_install_source(new_src)
    log('Performing OpenStack upgrade to %s.' % (new_os_rel))

    configure_installation_source(new_src)
    apt_update()

    dpkg_opts = [
        '--option', 'Dpkg::Options::=--force-confnew',
        '--option', 'Dpkg::Options::=--force-confdef',
    ]
    apt_upgrade(options=dpkg_opts, fatal=True, dist=True)
    apt_install(packages=determine_packages(), options=dpkg_opts, fatal=True)

    # set CONFIGS to load templates from new release and regenerate config
    configs.set_release(openstack_release=new_os_rel)
    configs.write_all()

    if is_elected_leader(CLUSTER_RES):
        if is_db_ready():
            migrate_database()
        else:
            log("Database not ready - deferring to shared-db relation",
                level=INFO)
            return


def is_db_initialised():
    if relation_ids('cluster'):
        inited = peer_retrieve('db-initialised')
        if inited and bool_from_string(inited):
            log("Database is initialised", level=DEBUG)
            return True

    log("Database is NOT initialised", level=DEBUG)
    return False


# NOTE(jamespage): Retry deals with sync issues during one-shot HA deploys.
#                  mysql might be restarting or suchlike.
@retry_on_exception(5, base_delay=3, exc_type=subprocess.CalledProcessError)
def migrate_database():
    """Runs keystone-manage to initialize a new database or migrate existing"""
    log('Migrating the keystone database.', level=INFO)
    service_stop('keystone')
    # NOTE(jamespage) > icehouse creates a log file as root so use
    # sudo to execute as keystone otherwise keystone won't start
    # afterwards.
    cmd = ['sudo', '-u', 'keystone', 'keystone-manage', 'db_sync']
    subprocess.check_output(cmd)
    service_start('keystone')
    time.sleep(10)
    peer_store('db-initialised', 'True')

# OLD


def get_local_endpoint():
    """Returns the URL for the local end-point bypassing haproxy/ssl"""
    if config('prefer-ipv6'):
        ipv6_addr = get_ipv6_addr(exc_list=[config('vip')])[0]
        endpoint_url = 'http://[%s]:{}/v2.0/' % ipv6_addr
        local_endpoint = endpoint_url.format(
            determine_api_port(api_port('keystone-admin'),
                               singlenode_mode=True))
    else:
        local_endpoint = 'http://localhost:{}/v2.0/'.format(
            determine_api_port(api_port('keystone-admin'),
                               singlenode_mode=True))

    return local_endpoint


def set_admin_token(admin_token='None'):
    """Set admin token according to deployment config or use a randomly
       generated token if none is specified (default).
    """
    if admin_token != 'None':
        log('Configuring Keystone to use a pre-configured admin token.')
        token = admin_token
    else:
        log('Configuring Keystone to use a random admin token.')
        if os.path.isfile(STORED_TOKEN):
            msg = 'Loading a previously generated' \
                  ' admin token from %s' % STORED_TOKEN
            log(msg)
            with open(STORED_TOKEN, 'r') as f:
                token = f.read().strip()
        else:
            token = pwgen(length=64)
            with open(STORED_TOKEN, 'w') as out:
                out.write('%s\n' % token)
    return(token)


def get_admin_token():
    """Temporary utility to grab the admin token as configured in
       keystone.conf
    """
    with open(KEYSTONE_CONF, 'r') as f:
        for l in f.readlines():
            if l.split(' ')[0] == 'admin_token':
                try:
                    return l.split('=')[1].strip()
                except:
                    error_out('Could not parse admin_token line from %s' %
                              KEYSTONE_CONF)
    error_out('Could not find admin_token line in %s' % KEYSTONE_CONF)


def create_service_entry(service_name, service_type, service_desc, owner=None):
    """ Add a new service entry to keystone if one does not already exist """
    import manager
    manager = manager.KeystoneManager(endpoint=get_local_endpoint(),
                                      token=get_admin_token())
    for service in [s._info for s in manager.api.services.list()]:
        if service['name'] == service_name:
            log("Service entry for '%s' already exists." % service_name)
            return
    manager.api.services.create(name=service_name,
                                service_type=service_type,
                                description=service_desc)
    log("Created new service entry '%s'" % service_name)


def create_endpoint_template(region, service, publicurl, adminurl,
                             internalurl):
    """ Create a new endpoint template for service if one does not already
        exist matching name *and* region """
    import manager
    manager = manager.KeystoneManager(endpoint=get_local_endpoint(),
                                      token=get_admin_token())
    service_id = manager.resolve_service_id(service)
    for ep in [e._info for e in manager.api.endpoints.list()]:
        if ep['service_id'] == service_id and ep['region'] == region:
            log("Endpoint template already exists for '%s' in '%s'"
                % (service, region))

            up_to_date = True
            for k in ['publicurl', 'adminurl', 'internalurl']:
                if ep.get(k) != locals()[k]:
                    up_to_date = False

            if up_to_date:
                return
            else:
                # delete endpoint and recreate if endpoint urls need updating.
                log("Updating endpoint template with new endpoint urls.")
                manager.api.endpoints.delete(ep['id'])

    manager.api.endpoints.create(region=region,
                                 service_id=service_id,
                                 publicurl=publicurl,
                                 adminurl=adminurl,
                                 internalurl=internalurl)
    log("Created new endpoint template for '%s' in '%s'" % (region, service))


def create_tenant(name):
    """Creates a tenant if it does not already exist"""
    import manager
    manager = manager.KeystoneManager(endpoint=get_local_endpoint(),
                                      token=get_admin_token())
    tenants = [t._info for t in manager.api.tenants.list()]
    if not tenants or name not in [t['name'] for t in tenants]:
        manager.api.tenants.create(tenant_name=name,
                                   description='Created by Juju')
        log("Created new tenant: %s" % name)
        return
    log("Tenant '%s' already exists." % name)


def create_user(name, password, tenant):
    """Creates a user if it doesn't already exist, as a member of tenant"""
    import manager
    manager = manager.KeystoneManager(endpoint=get_local_endpoint(),
                                      token=get_admin_token())
    users = [u._info for u in manager.api.users.list()]
    if not users or name not in [u['name'] for u in users]:
        tenant_id = manager.resolve_tenant_id(tenant)
        if not tenant_id:
            error_out('Could not resolve tenant_id for tenant %s' % tenant)
        manager.api.users.create(name=name,
                                 password=password,
                                 email='juju@localhost',
                                 tenant_id=tenant_id)
        log("Created new user '%s' tenant: %s" % (name, tenant_id))
        return
    log("A user named '%s' already exists" % name)


def create_role(name, user=None, tenant=None):
    """Creates a role if it doesn't already exist. grants role to user"""
    import manager
    manager = manager.KeystoneManager(endpoint=get_local_endpoint(),
                                      token=get_admin_token())
    roles = [r._info for r in manager.api.roles.list()]
    if not roles or name not in [r['name'] for r in roles]:
        manager.api.roles.create(name=name)
        log("Created new role '%s'" % name)
    else:
        log("A role named '%s' already exists" % name)

    if not user and not tenant:
        return

    # NOTE(adam_g): Keystone client requires id's for add_user_role, not names
    user_id = manager.resolve_user_id(user)
    role_id = manager.resolve_role_id(name)
    tenant_id = manager.resolve_tenant_id(tenant)

    if None in [user_id, role_id, tenant_id]:
        error_out("Could not resolve [%s, %s, %s]" %
                  (user_id, role_id, tenant_id))

    grant_role(user, name, tenant)


def grant_role(user, role, tenant):
    """Grant user and tenant a specific role"""
    import manager
    manager = manager.KeystoneManager(endpoint=get_local_endpoint(),
                                      token=get_admin_token())
    log("Granting user '%s' role '%s' on tenant '%s'" %
        (user, role, tenant))
    user_id = manager.resolve_user_id(user)
    role_id = manager.resolve_role_id(role)
    tenant_id = manager.resolve_tenant_id(tenant)

    cur_roles = manager.api.roles.roles_for_user(user_id, tenant_id)
    if not cur_roles or role_id not in [r.id for r in cur_roles]:
        manager.api.roles.add_user_role(user=user_id,
                                        role=role_id,
                                        tenant=tenant_id)
        log("Granted user '%s' role '%s' on tenant '%s'" %
            (user, role, tenant))
    else:
        log("User '%s' already has role '%s' on tenant '%s'" %
            (user, role, tenant))


def store_admin_passwd(passwd):
    with open(STORED_PASSWD, 'w+') as fd:
        fd.writelines("%s\n" % passwd)


def get_admin_passwd():
    passwd = config("admin-password")
    if passwd and passwd.lower() != "none":
        return passwd

    if is_elected_leader(CLUSTER_RES):
        if os.path.isfile(STORED_PASSWD):
            log("Loading stored passwd from %s" % STORED_PASSWD, level=INFO)
            with open(STORED_PASSWD, 'r') as fd:
                passwd = fd.readline().strip('\n')

        if not passwd:
            log("Generating new passwd for user: %s" %
                config("admin-user"))
            cmd = ['pwgen', '-c', '16', '1']
            passwd = str(subprocess.check_output(cmd)).strip()
            store_admin_passwd(passwd)

        if is_relation_made("cluster"):
            peer_store("admin_passwd", passwd)

        return passwd

    if is_relation_made("cluster"):
        passwd = peer_retrieve('admin_passwd')
        if passwd:
            store_admin_passwd(passwd)

    return passwd


def ensure_initial_admin(config):
    # Allow retry on fail since leader may not be ready yet.
    # NOTE(hopem): ks client may not be installed at module import time so we
    # use this wrapped approach instead.
    from keystoneclient.apiclient.exceptions import InternalServerError

    @retry_on_exception(3, base_delay=3, exc_type=InternalServerError)
    def _ensure_initial_admin(config):
        """Ensures the minimum admin stuff exists in whatever database we're
        using.

        This and the helper functions it calls are meant to be idempotent and
        run during install as well as during db-changed.  This will maintain
        the admin tenant, user, role, service entry and endpoint across every
        datastore we might use.

        TODO: Possibly migrate data from one backend to another after it
        changes?
        """
        create_tenant("admin")
        create_tenant(config("service-tenant"))
        # User is managed by ldap backend when using ldap identity
        if not (config('identity-backend') ==
                'ldap' and config('ldap-readonly')):
            passwd = get_admin_passwd()
            if passwd:
                create_user(config('admin-user'), passwd, tenant='admin')
                update_user_password(config('admin-user'), passwd)
                create_role(config('admin-role'), config('admin-user'),
                            'admin')
        create_service_entry("keystone", "identity",
                             "Keystone Identity Service")

        for region in config('region').split():
            create_keystone_endpoint(public_ip=resolve_address(PUBLIC),
                                     service_port=config("service-port"),
                                     internal_ip=resolve_address(INTERNAL),
                                     admin_ip=resolve_address(ADMIN),
                                     auth_port=config("admin-port"),
                                     region=region)

    return _ensure_initial_admin(config)


def endpoint_url(ip, port):
    proto = 'http'
    if https():
        proto = 'https'
    if is_ipv6(ip):
        ip = "[{}]".format(ip)
    return "%s://%s:%s/v2.0" % (proto, ip, port)


def create_keystone_endpoint(public_ip, service_port,
                             internal_ip, admin_ip, auth_port, region):
    create_endpoint_template(region, "keystone",
                             endpoint_url(public_ip, service_port),
                             endpoint_url(admin_ip, auth_port),
                             endpoint_url(internal_ip, service_port))


def update_user_password(username, password):
    import manager
    manager = manager.KeystoneManager(endpoint=get_local_endpoint(),
                                      token=get_admin_token())
    log("Updating password for user '%s'" % username)

    user_id = manager.resolve_user_id(username)
    if user_id is None:
        error_out("Could not resolve user id for '%s'" % username)

    manager.api.users.update_password(user=user_id, password=password)
    log("Successfully updated password for user '%s'" %
        username)


def load_stored_passwords(path=SERVICE_PASSWD_PATH):
    creds = {}
    if not os.path.isfile(path):
        return creds

    stored_passwd = open(path, 'r')
    for l in stored_passwd.readlines():
        user, passwd = l.strip().split(':')
        creds[user] = passwd
    return creds


def _migrate_service_passwords():
    """Migrate on-disk service passwords to peer storage"""
    if os.path.exists(SERVICE_PASSWD_PATH):
        log('Migrating on-disk stored passwords to peer storage')
        creds = load_stored_passwords()
        for k, v in creds.iteritems():
            peer_store(key="{}_passwd".format(k), value=v)
        os.unlink(SERVICE_PASSWD_PATH)


def get_service_password(service_username):
    _migrate_service_passwords()
    peer_key = "{}_passwd".format(service_username)
    passwd = peer_retrieve(peer_key)
    if passwd is None:
        passwd = pwgen(length=64)
        peer_store(key=peer_key,
                   value=passwd)
    return passwd


<<<<<<< HEAD
def ensure_ssl_dirs():
    """Ensure unison has access to these dirs."""
    for path in [SYNC_FLAGS_DIR, SYNC_DIR]:
        if not os.path.isdir(path):
            mkdir(path, SSH_USER, 'juju_keystone', 0o775)
        else:
            ensure_permissions(path, user=SSH_USER, group='keystone',
                               perms=0o755)


=======
>>>>>>> 3c3faa87
def ensure_permissions(path, user=None, group=None, perms=None, recurse=False,
                       maxdepth=50):
    """Set chownand chmod for path

    Note that -1 for uid or gid result in no change.
    """
    if user:
        uid = pwd.getpwnam(user).pw_uid
    else:
        uid = -1

    if group:
        gid = grp.getgrnam(group).gr_gid
    else:
        gid = -1

    os.chown(path, uid, gid)

    if perms:
        os.chmod(path, perms)

    if recurse:
        if not maxdepth:
            log("Max recursion depth reached - skipping further recursion")
            return

        paths = glob.glob("%s/*" % (path))
        for path in paths:
            ensure_permissions(path, user=user, group=group, perms=perms,
                               recurse=recurse, maxdepth=maxdepth - 1)


def check_peer_actions():
    """Honour service action requests from sync master.

    Check for service action request flags, perform the action then delete the
    flag.
    """
    restart = relation_get(attribute='restart-services-trigger')
    if restart and os.path.isdir(SYNC_FLAGS_DIR):
        for flagfile in glob.glob(os.path.join(SYNC_FLAGS_DIR, '*')):
            flag = os.path.basename(flagfile)
            key = re.compile("^(.+)?\.(.+)?\.(.+)")
            res = re.search(key, flag)
            if res:
                source = res.group(1)
                service = res.group(2)
                action = res.group(3)
            else:
                key = re.compile("^(.+)?\.(.+)?")
                res = re.search(key, flag)
                source = res.group(1)
                action = res.group(2)

            # Don't execute actions requested by this unit.
            if local_unit().replace('.', '-') != source:
                if action == 'restart':
                    log("Running action='%s' on service '%s'" %
                        (action, service), level=DEBUG)
                    service_restart(service)
                elif action == 'start':
                    log("Running action='%s' on service '%s'" %
                        (action, service), level=DEBUG)
                    service_start(service)
                elif action == 'stop':
                    log("Running action='%s' on service '%s'" %
                        (action, service), level=DEBUG)
                    service_stop(service)
                elif action == 'update-ca-certificates':
                    log("Running %s" % (action), level=DEBUG)
                    subprocess.check_call(['update-ca-certificates'])
                elif action == 'ensure-pki-permissions':
                    log("Running %s" % (action), level=DEBUG)
                    ensure_pki_dir_permissions()
                else:
                    log("Unknown action flag=%s" % (flag), level=WARNING)

            try:
                os.remove(flagfile)
            except:
                pass


def create_peer_service_actions(action, services):
    """Mark remote services for action.

    Default action is restart. These action will be picked up by peer units
    e.g. we may need to restart services on peer units after certs have been
    synced.
    """
    for service in services:
        flagfile = os.path.join(SYNC_FLAGS_DIR, '%s.%s.%s' %
                                (local_unit().replace('/', '-'),
                                 service.strip(), action))
        log("Creating action %s" % (flagfile), level=DEBUG)
        write_file(flagfile, content='', owner=SSH_USER, group='keystone',
                   perms=0o644)


def create_peer_actions(actions):
    for action in actions:
        action = "%s.%s" % (local_unit().replace('/', '-'), action)
        flagfile = os.path.join(SYNC_FLAGS_DIR, action)
        log("Creating action %s" % (flagfile), level=DEBUG)
        write_file(flagfile, content='', owner=SSH_USER, group='keystone',
                   perms=0o644)


@retry_on_exception(3, base_delay=2, exc_type=subprocess.CalledProcessError)
def unison_sync(paths_to_sync):
    """Do unison sync and retry a few times if it fails since peers may not be
    ready for sync.

    Returns list of synced units or None if one or more peers was not synced.
    """
    log('Synchronizing CA (%s) to all peers.' % (', '.join(paths_to_sync)),
        level=INFO)
    keystone_gid = grp.getgrnam('keystone').gr_gid

    # NOTE(dosaboy): This will sync to all peers who have already provided
    # their ssh keys. If any existing peers have not provided their keys yet,
    # they will be silently ignored.
    unison.sync_to_peers(peer_interface='cluster', paths=paths_to_sync,
                         user=SSH_USER, verbose=True, gid=keystone_gid,
                         fatal=True)

    synced_units = peer_units()
    if len(unison.collect_authed_hosts('cluster')) != len(synced_units):
        log("Not all peer units synced due to missing public keys", level=INFO)
        return None
    else:
        return synced_units


def get_ssl_sync_request_units():
    """Get list of units that have requested to be synced.

    NOTE: this must be called from cluster relation context.
    """
    units = []
    for unit in related_units():
        settings = relation_get(unit=unit) or {}
        rkeys = settings.keys()
        key = re.compile("^ssl-sync-required-(.+)")
        for rkey in rkeys:
            res = re.search(key, rkey)
            if res:
                units.append(res.group(1))

    return units


def is_ssl_cert_master(votes=None):
    """Return True if this unit is ssl cert master."""
    master = None
    for rid in relation_ids('cluster'):
        master = relation_get(attribute='ssl-cert-master', rid=rid,
                              unit=local_unit())

    if master == local_unit():
        votes = votes or get_ssl_cert_master_votes()
        if not peer_units() or (len(votes) == 1 and master in votes):
            return True

        log("Did not get consensus from peers on who is ssl-cert-master "
            "(%s)" % (votes), level=INFO)

    return False


def is_ssl_enabled():
    use_https = config('use-https')
    https_service_endpoints = config('https-service-endpoints')
    if ((use_https and bool_from_string(use_https)) or
            (https_service_endpoints and
                bool_from_string(https_service_endpoints)) or
            is_pki_enabled()):
        log("SSL/HTTPS is enabled", level=DEBUG)
        return True

    log("SSL/HTTPS is NOT enabled", level=DEBUG)
    return False


def get_ssl_cert_master_votes():
    """Returns a list of unique votes."""
    votes = []
    # Gather election results from peers. These will need to be consistent.
    for rid in relation_ids('cluster'):
        for unit in related_units(rid):
            m = relation_get(rid=rid, unit=unit,
                             attribute='ssl-cert-master')
            if m is not None:
                votes.append(m)

    return list(set(votes))


def ensure_ssl_cert_master():
    """Ensure that an ssl cert master has been elected.

    Normally the cluster leader will take control but we allow for this to be
    ignored since this could be called before the cluster is ready.
    """
    # Don't do anything if we are not in ssl/https mode
    if not is_ssl_enabled():
        return False

    master_override = False
    elect = is_elected_leader(CLUSTER_RES)

    # If no peers we allow this unit to elect itsef as master and do
    # sync immediately.
    if not peer_units():
        elect = True
        master_override = True

    if elect:
        votes = get_ssl_cert_master_votes()
        # We expect all peers to echo this setting
        if not votes or 'unknown' in votes:
            log("Notifying peers this unit is ssl-cert-master", level=INFO)
            for rid in relation_ids('cluster'):
                settings = {'ssl-cert-master': local_unit()}
                relation_set(relation_id=rid, relation_settings=settings)

            # Return now and wait for cluster-relation-changed (peer_echo) for
            # sync.
            return master_override
        elif not is_ssl_cert_master(votes):
            if not master_override:
                log("Conscensus not reached - current master will need to "
                    "release", level=INFO)

            return master_override

    if not is_ssl_cert_master():
        log("Not ssl cert master - skipping sync", level=INFO)
        return False

    return True


<<<<<<< HEAD
def stage_paths_for_sync(paths):
    shutil.rmtree(SYNC_DIR)
    ensure_ssl_dirs()
    with tarfile.open(SSL_SYNC_ARCHIVE, 'w') as fd:
        for path in paths:
            fd.add(path)

    ensure_permissions(SYNC_DIR, user=SSH_USER, group='keystone',
                       perms=0o755, recurse=True)


def update_certs_if_available(f):
    def _inner_update_certs_if_available(*args, **kwargs):
        path = None
        for rid in relation_ids('cluster'):
            path = relation_get(attribute='ssl-cert-available-updates',
                                rid=rid, unit=local_unit())

        if path and os.path.exists(path):
            log("Updating certs from '%s'" % (path), level=DEBUG)
            with tarfile.open(path) as fd:
                files = ["/%s" % m.name for m in fd.getmembers()]
                fd.extractall(path='/')

            for path in files:
                ensure_permissions(path, user='keystone', group='keystone',
                                   perms=0o644, recurse=True)
            os.rename(path, "%s.complete" % (path))
        else:
            log("No cert updates available", level=DEBUG)

        return f(*args, **kwargs)

    return _inner_update_certs_if_available
=======
def is_pki_enabled():
    enable_pki = config('enable-pki')
    if enable_pki and bool_from_string(enable_pki):
        return True

    return False


def ensure_pki_dir_permissions():
    # Ensure accessible by unison user and group (for sync).
    ensure_permissions(PKI_CERTS_DIR, user=SSH_USER, group='keystone',
                       perms=0o755, recurse=True)
>>>>>>> 3c3faa87


def synchronize_ca(fatal=False):
    """Broadcast service credentials to peers.

    By default a failure to sync is fatal and will result in a raised
    exception.

    This function uses a relation setting 'ssl-cert-master' to get some
    leader stickiness while synchronisation is being carried out. This ensures
    that the last host to create and broadcast cetificates has the option to
    complete actions before electing the new leader as sync master.

    Returns a dictionary of settings to be set on the cluster relation.
    """
<<<<<<< HEAD
    paths_to_sync = []
=======
    paths_to_sync = [SYNC_FLAGS_DIR]
    peer_service_actions = []
    peer_actions = []
>>>>>>> 3c3faa87

    if bool_from_string(config('https-service-endpoints')):
        log("Syncing all endpoint certs since https-service-endpoints=True",
            level=DEBUG)
        paths_to_sync.append(SSL_DIR)
        paths_to_sync.append(CA_CERT_PATH)
        # We need to restart peer apache services to ensure they have picked up
        # new ssl keys.
        peer_service_actions.append(('restart', ('apache2')))
        peer_actions.append('update-ca-certificates')

    if bool_from_string(config('use-https')):
        log("Syncing keystone-endpoint certs since use-https=True",
            level=DEBUG)
        paths_to_sync.append(SSL_DIR)
        paths_to_sync.append(APACHE_SSL_DIR)
        paths_to_sync.append(CA_CERT_PATH)
        # We need to restart peer apache services to ensure they have picked up
        # new ssl keys.
        peer_service_actions.append(('restart', ('apache2')))
        peer_actions.append('update-ca-certificates')

    if is_pki_enabled():
        log("Syncing token certs", level=DEBUG)
        paths_to_sync.append(PKI_CERTS_DIR)
        peer_actions.append('ensure-pki-permissions')

    if not paths_to_sync:
        log("Nothing to sync - skipping", level=DEBUG)
        return {}

    if not os.path.isdir(SYNC_FLAGS_DIR):
        mkdir(SYNC_FLAGS_DIR, SSH_USER, 'keystone', 0o775)

    for action, services in set(peer_service_actions):
        create_peer_service_actions(action, services)

    create_peer_actions(peer_actions)

<<<<<<< HEAD
    paths_to_sync = list(set(paths_to_sync))
    stage_paths_for_sync(paths_to_sync)

    hash1 = hashlib.sha256()
    for path in paths_to_sync:
        update_hash_from_path(hash1, path)

    cluster_rel_settings = {'ssl-cert-available-updates': SSL_SYNC_ARCHIVE,
                            'sync-hash': hash1.hexdigest()}

    synced_units = unison_sync([SSL_SYNC_ARCHIVE, SYNC_FLAGS_DIR])
    if synced_units:
        # Format here needs to match that used when peers request sync
        synced_units = [u.replace('/', '-') for u in synced_units]
        cluster_rel_settings['ssl-synced-units'] = \
            json.dumps(synced_units)
=======
    cluster_rel_settings = {}

    retries = 3
    while True:
        hash1 = hashlib.sha256()
        for path in paths_to_sync:
            update_hash_from_path(hash1, path)

        try:
            synced_units = unison_sync(paths_to_sync)
            if synced_units:
                # Format here needs to match that used when peers request sync
                synced_units = [u.replace('/', '-') for u in synced_units]
                cluster_rel_settings['ssl-synced-units'] = \
                    json.dumps(synced_units)
        except Exception as exc:
            if fatal:
                raise
            else:
                log("Sync failed but fatal=False - %s" % (exc), level=INFO)
                return {}

        hash2 = hashlib.sha256()
        for path in paths_to_sync:
            update_hash_from_path(hash2, path)

        # Detect whether someone else has synced to this unit while we did our
        # transfer.
        if hash1.hexdigest() != hash2.hexdigest():
            retries -= 1
            if retries > 0:
                log("SSL dir contents changed during sync - retrying unison "
                    "sync %s more times" % (retries), level=WARNING)
            else:
                log("SSL dir contents changed during sync - retries failed",
                    level=ERROR)
                return {}
        else:
            break
>>>>>>> 3c3faa87

    trigger = str(uuid.uuid4())
    log("Sending restart-services-trigger=%s to all peers" % (trigger),
        level=DEBUG)
    cluster_rel_settings['restart-services-trigger'] = trigger

    log("Sync complete", level=DEBUG)
    return cluster_rel_settings


def clear_ssl_synced_units():
    """Clear the 'synced' units record on the cluster relation.

    If new unit sync reauests are set this will ensure that a sync occurs when
    the sync master receives the requests.
    """
    log("Clearing ssl sync units", level=DEBUG)
    for rid in relation_ids('cluster'):
        relation_set(relation_id=rid,
                     relation_settings={'ssl-synced-units': None})


def update_hash_from_path(hash, path, recurse_depth=10):
    """Recurse through path and update the provided hash for every file found.
    """
    if not recurse_depth:
        log("Max recursion depth (%s) reached for update_hash_from_path() at "
            "path='%s' - not going any deeper" % (recurse_depth, path),
            level=WARNING)
        return

    for p in glob.glob("%s/*" % path):
        if os.path.isdir(p):
            update_hash_from_path(hash, p, recurse_depth=recurse_depth - 1)
        else:
            with open(p, 'r') as fd:
                hash.update(fd.read())


def synchronize_ca_if_changed(force=False, fatal=False):
    """Decorator to perform ssl cert sync if decorated function modifies them
    in any way.

    If force is True a sync is done regardless.
    """
    def inner_synchronize_ca_if_changed1(f):
        def inner_synchronize_ca_if_changed2(*args, **kwargs):
            # Only sync master can do sync. Ensure (a) we are not nested and
            # (b) a master is elected and we are it.
            acquired = SSL_SYNC_SEMAPHORE.acquire(blocking=0)
            try:
                if not acquired:
                    log("Nested sync - ignoring", level=DEBUG)
                    return f(*args, **kwargs)

                if not ensure_ssl_cert_master():
                    log("Not ssl-cert-master - ignoring sync", level=DEBUG)
                    return f(*args, **kwargs)

                peer_settings = {}
                if not force:
                    hash1 = hashlib.sha256()
                    for path in SSL_DIRS:
                        update_hash_from_path(hash1, path)

                    ret = f(*args, **kwargs)

                    hash2 = hashlib.sha256()
                    for path in SSL_DIRS:
                        update_hash_from_path(hash2, path)

                    if hash1.hexdigest() != hash2.hexdigest():
                        log("SSL certs have changed - syncing peers",
                            level=DEBUG)
                        peer_settings = synchronize_ca(fatal=fatal)
                    else:
                        log("SSL certs have not changed - skipping sync",
                            level=DEBUG)
                else:
                    ret = f(*args, **kwargs)
                    log("Doing forced ssl cert sync", level=DEBUG)
                    peer_settings = synchronize_ca(fatal=fatal)

                # If we are the sync master but not leader, ensure we have
                # relinquished master status.
                if not is_elected_leader(CLUSTER_RES):
                    log("Re-electing ssl cert master.", level=INFO)
                    peer_settings['ssl-cert-master'] = 'unknown'

                if peer_settings:
                    for rid in relation_ids('cluster'):
                        relation_set(relation_id=rid,
                                     relation_settings=peer_settings)

                return ret
            finally:
                SSL_SYNC_SEMAPHORE.release()

        return inner_synchronize_ca_if_changed2

    return inner_synchronize_ca_if_changed1


@synchronize_ca_if_changed(force=True, fatal=True)
def force_ssl_sync():
    """Force SSL sync to all peers.

    This is useful if we need to relinquish ssl-cert-master status while
    making sure that the new master has up-to-date certs.
    """
    return


def ensure_ssl_dir():
    """Ensure juju ssl dir exists and is unsion read/writable."""
    perms = 0o755
    if not os.path.isdir(SSL_DIR):
        mkdir(SSL_DIR, SSH_USER, 'keystone', perms)
    else:
        ensure_permissions(SSL_DIR, user=SSH_USER, group='keystone',
                           perms=perms)


def get_ca(user='keystone', group='keystone'):
    """Initialize a new CA object if one hasn't already been loaded.

    This will create a new CA or load an existing one.
    """
    if not ssl.CA_SINGLETON:
        ensure_ssl_dir()
        d_name = '_'.join(SSL_CA_NAME.lower().split(' '))
        ca = ssl.JujuCA(name=SSL_CA_NAME, user=user, group=group,
                        ca_dir=os.path.join(SSL_DIR,
                                            '%s_intermediate_ca' % d_name),
                        root_ca_dir=os.path.join(SSL_DIR,
                                                 '%s_root_ca' % d_name))

        # Ensure a master is elected. This should cover the following cases:
        # * single unit == 'oldest' unit is elected as master
        # * multi unit + not clustered == 'oldest' unit is elcted as master
        # * multi unit + clustered == cluster leader is elected as master
        ensure_ssl_cert_master()

        ssl.CA_SINGLETON.append(ca)

    return ssl.CA_SINGLETON[0]


def relation_list(rid):
    cmd = [
        'relation-list',
        '-r', rid,
    ]
    result = str(subprocess.check_output(cmd)).split()
    if result == "":
        return None
    else:
        return result


def add_service_to_keystone(relation_id=None, remote_unit=None):
    import manager
    manager = manager.KeystoneManager(endpoint=get_local_endpoint(),
                                      token=get_admin_token())
    settings = relation_get(rid=relation_id, unit=remote_unit)
    # the minimum settings needed per endpoint
    single = set(['service', 'region', 'public_url', 'admin_url',
                  'internal_url'])
    https_cns = []

    if https():
        protocol = 'https'
    else:
        protocol = 'http'

    if single.issubset(settings):
        # other end of relation advertised only one endpoint
        if 'None' in settings.itervalues():
            # Some backend services advertise no endpoint but require a
            # hook execution to update auth strategy.
            relation_data = {}
            rel_only_data = {}
            # Check if clustered and use vip + haproxy ports if so
            # NOTE(hopem): don't put these on peer relation because racey
            #              leader election causes cluster relation to spin)
            rel_only_data["auth_host"] = resolve_address(ADMIN)
            rel_only_data["service_host"] = resolve_address(PUBLIC)

            relation_data["auth_protocol"] = protocol
            relation_data["service_protocol"] = protocol
            relation_data["auth_port"] = config('admin-port')
            relation_data["service_port"] = config('service-port')
            relation_data["region"] = config('region')

            https_service_endpoints = config('https-service-endpoints')
            if (https_service_endpoints and
                    bool_from_string(https_service_endpoints)):
                # Pass CA cert as client will need it to
                # verify https connections
                ca = get_ca(user=SSH_USER)
                ca_bundle = ca.get_ca_bundle()
                relation_data['https_keystone'] = 'True'
                relation_data['ca_cert'] = b64encode(ca_bundle)

            # Allow the remote service to request creation of any additional
            # roles. Currently used by Horizon
            for role in get_requested_roles(settings):
                log("Creating requested role: %s" % role)
                create_role(role)

            relation_set(relation_id=relation_id, **rel_only_data)
            peer_store_and_set(relation_id=relation_id, **relation_data)
            return
        else:
            ensure_valid_service(settings['service'])
            add_endpoint(region=settings['region'],
                         service=settings['service'],
                         publicurl=settings['public_url'],
                         adminurl=settings['admin_url'],
                         internalurl=settings['internal_url'])

            # If an admin username prefix is provided, ensure all services use
            # it.
            service_username = settings['service']
            prefix = config('service-admin-prefix')
            if prefix:
                service_username = "%s%s" % (prefix, service_username)

            # NOTE(jamespage) internal IP for backwards compat for SSL certs
            internal_cn = urlparse.urlparse(settings['internal_url']).hostname
            https_cns.append(internal_cn)
            public_cn = urlparse.urlparse(settings['public_url']).hostname
            https_cns.append(public_cn)
            https_cns.append(urlparse.urlparse(settings['admin_url']).hostname)
    else:
        # assemble multiple endpoints from relation data. service name
        # should be prepended to setting name, ie:
        #  realtion-set ec2_service=$foo ec2_region=$foo ec2_public_url=$foo
        #  relation-set nova_service=$foo nova_region=$foo nova_public_url=$foo
        # Results in a dict that looks like:
        # { 'ec2': {
        #       'service': $foo
        #       'region': $foo
        #       'public_url': $foo
        #   }
        #   'nova': {
        #       'service': $foo
        #       'region': $foo
        #       'public_url': $foo
        #   }
        # }
        endpoints = {}
        for k, v in settings.iteritems():
            ep = k.split('_')[0]
            x = '_'.join(k.split('_')[1:])
            if ep not in endpoints:
                endpoints[ep] = {}
            endpoints[ep][x] = v

        services = []
        https_cn = None
        for ep in endpoints:
            # weed out any unrelated relation stuff Juju might have added
            # by ensuring each possible endpiont has appropriate fields
            #  ['service', 'region', 'public_url', 'admin_url', 'internal_url']
            if single.issubset(endpoints[ep]):
                ep = endpoints[ep]
                ensure_valid_service(ep['service'])
                add_endpoint(region=ep['region'], service=ep['service'],
                             publicurl=ep['public_url'],
                             adminurl=ep['admin_url'],
                             internalurl=ep['internal_url'])
                services.append(ep['service'])
                # NOTE(jamespage) internal IP for backwards compat for
                # SSL certs
                internal_cn = urlparse.urlparse(ep['internal_url']).hostname
                https_cns.append(internal_cn)
                https_cns.append(urlparse.urlparse(ep['public_url']).hostname)
                https_cns.append(urlparse.urlparse(ep['admin_url']).hostname)

        service_username = '_'.join(services)

        # If an admin username prefix is provided, ensure all services use it.
        prefix = config('service-admin-prefix')
        if prefix:
            service_username = "%s%s" % (prefix, service_username)

    if 'None' in settings.itervalues():
        return

    if not service_username:
        return

    token = get_admin_token()
    log("Creating service credentials for '%s'" % service_username)

    service_password = get_service_password(service_username)
    create_user(service_username, service_password, config('service-tenant'))
    grant_role(service_username, config('admin-role'),
               config('service-tenant'))

    # Allow the remote service to request creation of any additional roles.
    # Currently used by Swift and Ceilometer.
    for role in get_requested_roles(settings):
        log("Creating requested role: %s" % role)
        create_role(role, service_username, config('service-tenant'))

    # As of https://review.openstack.org/#change,4675, all nodes hosting
    # an endpoint(s) needs a service username and password assigned to
    # the service tenant and granted admin role.
    # note: config('service-tenant') is created in utils.ensure_initial_admin()
    # we return a token, information about our API endpoints, and the generated
    # service credentials
    service_tenant = config('service-tenant')

    # NOTE(hopem): don't put these on peer relation because racey
    #              leader election causes cluster relation to spin)
    rel_only_data = {"auth_host": resolve_address(ADMIN),
                     "service_host": resolve_address(PUBLIC)}

    # NOTE(dosaboy): we use __null__ to represent settings that are to be
    # routed to relations via the cluster relation and set to None.
    relation_data = {
        "admin_token": token,
        "service_port": config("service-port"),
        "auth_port": config("admin-port"),
        "service_username": service_username,
        "service_password": service_password,
        "service_tenant": service_tenant,
        "service_tenant_id": manager.resolve_tenant_id(service_tenant),
        "https_keystone": '__null__',
        "ssl_cert": '__null__',
        "ssl_key": '__null__',
        "ca_cert": '__null__',
        "auth_protocol": protocol,
        "service_protocol": protocol,
    }

    # generate or get a new cert/key for service if set to manage certs.
    https_service_endpoints = config('https-service-endpoints')
    if https_service_endpoints and bool_from_string(https_service_endpoints):
        ca = get_ca(user=SSH_USER)
        # NOTE(jamespage) may have multiple cns to deal with to iterate
        https_cns = set(https_cns)
        for https_cn in https_cns:
            cert, key = ca.get_cert_and_key(common_name=https_cn)
            relation_data['ssl_cert_{}'.format(https_cn)] = b64encode(cert)
            relation_data['ssl_key_{}'.format(https_cn)] = b64encode(key)

        # NOTE(jamespage) for backwards compatibility
        cert, key = ca.get_cert_and_key(common_name=internal_cn)
        relation_data['ssl_cert'] = b64encode(cert)
        relation_data['ssl_key'] = b64encode(key)
        ca_bundle = ca.get_ca_bundle()
        relation_data['ca_cert'] = b64encode(ca_bundle)
        relation_data['https_keystone'] = 'True'

    relation_set(relation_id=relation_id, **rel_only_data)
    # NOTE(dosaboy): '__null__' settings are for peer relation only so that
    # settings can flushed so we filter them out for non-peer relation.
    filtered = filter_null(relation_data)
    relation_set(relation_id=relation_id, **filtered)
    for rid in relation_ids('cluster'):
        relation_set(relation_id=rid, **relation_data)


def ensure_valid_service(service):
    if service not in valid_services.keys():
        log("Invalid service requested: '%s'" % service)
        relation_set(admin_token=-1)
        return


def add_endpoint(region, service, publicurl, adminurl, internalurl):
    desc = valid_services[service]["desc"]
    service_type = valid_services[service]["type"]
    create_service_entry(service, service_type, desc)
    create_endpoint_template(region=region, service=service,
                             publicurl=publicurl,
                             adminurl=adminurl,
                             internalurl=internalurl)


def get_requested_roles(settings):
    """Retrieve any valid requested_roles from dict settings"""
    if ('requested_roles' in settings and
            settings['requested_roles'] not in ['None', None]):
        return settings['requested_roles'].split(',')
    else:
        return []


def setup_ipv6():
    """Check ipv6-mode validity and setup dependencies"""
    ubuntu_rel = lsb_release()['DISTRIB_CODENAME'].lower()
    if ubuntu_rel < "trusty":
        raise Exception("IPv6 is not supported in the charms for Ubuntu "
                        "versions less than Trusty 14.04")

    # NOTE(xianghui): Need to install haproxy(1.5.3) from trusty-backports
    # to support ipv6 address, so check is required to make sure not
    # breaking other versions, IPv6 only support for >= Trusty
    if ubuntu_rel == 'trusty':
        add_source('deb http://archive.ubuntu.com/ubuntu trusty-backports'
                   ' main')
        apt_update()
        apt_install('haproxy/trusty-backports', fatal=True)


def send_notifications(data, force=False):
    """Send notifications to all units listening on the identity-notifications
    interface.

    Units are expected to ignore notifications that they don't expect.

    NOTE: settings that are not required/inuse must always be set to None
          so that they are removed from the relation.

    :param data: Dict of key=value to use as trigger for notification. If the
                 last broadcast is unchanged by the addition of this data, the
                 notification will not be sent.
    :param force: Determines whether a trigger value is set to ensure the
                  remote hook is fired.
    """
    if not data or not is_elected_leader(CLUSTER_RES):
        log("Not sending notifications (no data or not leader)", level=INFO)
        return

    rel_ids = relation_ids('identity-notifications')
    if not rel_ids:
        log("No relations on identity-notifications - skipping broadcast",
            level=INFO)
        return

    keys = []
    diff = False

    # Get all settings previously sent
    for rid in rel_ids:
        rs = relation_get(unit=local_unit(), rid=rid)
        if rs:
            keys += rs.keys()

        # Don't bother checking if we have already identified a diff
        if diff:
            continue

        # Work out if this notification changes anything
        for k, v in data.iteritems():
            if rs.get(k, None) != v:
                diff = True
                break

    if not diff:
        log("Notifications unchanged by new values so skipping broadcast",
            level=INFO)
        return

    # Set all to None
    _notifications = {k: None for k in set(keys)}

    # Set new values
    for k, v in data.iteritems():
        _notifications[k] = v

    if force:
        _notifications['trigger'] = str(uuid.uuid4())

    # Broadcast
    log("Sending identity-service notifications (trigger=%s)" % (force),
        level=DEBUG)
    for rid in rel_ids:
        relation_set(relation_id=rid, relation_settings=_notifications)


def is_db_ready(use_current_context=False, db_rel=None):
    """Database relations are expected to provide a list of 'allowed' units to
    confirm that the database is ready for use by those units.

    If db relation has provided this information and local unit is a member,
    returns True otherwise False.
    """
    key = 'allowed_units'
    db_rels = ['shared-db', 'pgsql-db']
    if db_rel:
        db_rels = [db_rel]

    rel_has_units = False

    if use_current_context:
        if not any([relation_id() in relation_ids(r) for r in db_rels]):
            raise Exception("use_current_context=True but not in one of %s "
                            "rel hook contexts (currently in %s)." %
                            (', '.join(db_rels), relation_id()))

        allowed_units = relation_get(attribute=key)
        if allowed_units and local_unit() in allowed_units.split():
            return True
    else:
        for rel in db_rels:
            for rid in relation_ids(rel):
                for unit in related_units(rid):
                    allowed_units = relation_get(rid=rid, unit=unit,
                                                 attribute=key)
                    if allowed_units and local_unit() in allowed_units.split():
                        return True

                    rel_has_units = True

    # If neither relation has units then we are probably in sqlite mode so
    # return True.
    return not rel_has_units<|MERGE_RESOLUTION|>--- conflicted
+++ resolved
@@ -704,7 +704,6 @@
     return passwd
 
 
-<<<<<<< HEAD
 def ensure_ssl_dirs():
     """Ensure unison has access to these dirs."""
     for path in [SYNC_FLAGS_DIR, SYNC_DIR]:
@@ -715,8 +714,6 @@
                                perms=0o755)
 
 
-=======
->>>>>>> 3c3faa87
 def ensure_permissions(path, user=None, group=None, perms=None, recurse=False,
                        maxdepth=50):
     """Set chownand chmod for path
@@ -960,7 +957,6 @@
     return True
 
 
-<<<<<<< HEAD
 def stage_paths_for_sync(paths):
     shutil.rmtree(SYNC_DIR)
     ensure_ssl_dirs()
@@ -972,6 +968,20 @@
                        perms=0o755, recurse=True)
 
 
+def is_pki_enabled():
+    enable_pki = config('enable-pki')
+    if enable_pki and bool_from_string(enable_pki):
+        return True
+
+    return False
+
+
+def ensure_pki_dir_permissions():
+    # Ensure accessible by unison user and group (for sync).
+    ensure_permissions(PKI_CERTS_DIR, user=SSH_USER, group='keystone',
+                       perms=0o755, recurse=True)
+
+
 def update_certs_if_available(f):
     def _inner_update_certs_if_available(*args, **kwargs):
         path = None
@@ -995,20 +1005,6 @@
         return f(*args, **kwargs)
 
     return _inner_update_certs_if_available
-=======
-def is_pki_enabled():
-    enable_pki = config('enable-pki')
-    if enable_pki and bool_from_string(enable_pki):
-        return True
-
-    return False
-
-
-def ensure_pki_dir_permissions():
-    # Ensure accessible by unison user and group (for sync).
-    ensure_permissions(PKI_CERTS_DIR, user=SSH_USER, group='keystone',
-                       perms=0o755, recurse=True)
->>>>>>> 3c3faa87
 
 
 def synchronize_ca(fatal=False):
@@ -1024,13 +1020,9 @@
 
     Returns a dictionary of settings to be set on the cluster relation.
     """
-<<<<<<< HEAD
     paths_to_sync = []
-=======
-    paths_to_sync = [SYNC_FLAGS_DIR]
     peer_service_actions = []
     peer_actions = []
->>>>>>> 3c3faa87
 
     if bool_from_string(config('https-service-endpoints')):
         log("Syncing all endpoint certs since https-service-endpoints=True",
@@ -1070,7 +1062,6 @@
 
     create_peer_actions(peer_actions)
 
-<<<<<<< HEAD
     paths_to_sync = list(set(paths_to_sync))
     stage_paths_for_sync(paths_to_sync)
 
@@ -1087,47 +1078,6 @@
         synced_units = [u.replace('/', '-') for u in synced_units]
         cluster_rel_settings['ssl-synced-units'] = \
             json.dumps(synced_units)
-=======
-    cluster_rel_settings = {}
-
-    retries = 3
-    while True:
-        hash1 = hashlib.sha256()
-        for path in paths_to_sync:
-            update_hash_from_path(hash1, path)
-
-        try:
-            synced_units = unison_sync(paths_to_sync)
-            if synced_units:
-                # Format here needs to match that used when peers request sync
-                synced_units = [u.replace('/', '-') for u in synced_units]
-                cluster_rel_settings['ssl-synced-units'] = \
-                    json.dumps(synced_units)
-        except Exception as exc:
-            if fatal:
-                raise
-            else:
-                log("Sync failed but fatal=False - %s" % (exc), level=INFO)
-                return {}
-
-        hash2 = hashlib.sha256()
-        for path in paths_to_sync:
-            update_hash_from_path(hash2, path)
-
-        # Detect whether someone else has synced to this unit while we did our
-        # transfer.
-        if hash1.hexdigest() != hash2.hexdigest():
-            retries -= 1
-            if retries > 0:
-                log("SSL dir contents changed during sync - retrying unison "
-                    "sync %s more times" % (retries), level=WARNING)
-            else:
-                log("SSL dir contents changed during sync - retries failed",
-                    level=ERROR)
-                return {}
-        else:
-            break
->>>>>>> 3c3faa87
 
     trigger = str(uuid.uuid4())
     log("Sending restart-services-trigger=%s to all peers" % (trigger),
