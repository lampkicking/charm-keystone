--- conflicted
+++ resolved
@@ -287,17 +287,14 @@
         "type": "baremetal",
         "desc": "Ironic bare metal provisioning service"
     },
-<<<<<<< HEAD
     "designate": {
         "type": "dns",
         "desc": "Designate DNS service"
-    }
-=======
+    },
     "astara": {
         "type": "astara",
         "desc": "Astara Network Orchestration Service",
     },
->>>>>>> b93a4fcf
 }
 
 # The interface is said to be satisfied if anyone of the interfaces in the
