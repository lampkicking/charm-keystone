#!/usr/bin/python
import ConfigParser
import sys
import json
import time
import subprocess
import os
<<<<<<< HEAD

from lib.openstack_common import(
    get_os_codename_install_source,
    get_os_codename_package,
    error_out,
    configure_installation_source
    )

=======
import urlparse
import time

from base64 import b64encode
from collections import OrderedDict
from copy import deepcopy

from charmhelpers.contrib.hahelpers.cluster import(
    eligible_leader,
    determine_api_port,
    https,
    is_clustered
)

from charmhelpers.contrib.openstack import context, templating

from charmhelpers.contrib.openstack.utils import (
    configure_installation_source,
    error_out,
    get_os_codename_install_source,
    os_release,
    save_script_rc as _save_script_rc)

import charmhelpers.contrib.unison as unison

from charmhelpers.core.hookenv import (
    config,
    log,
    relation_get,
    relation_set,
    unit_private_ip,
    INFO,
)

from charmhelpers.fetch import (
    apt_install,
    apt_update,
)

from charmhelpers.core.host import (
    service_stop,
    service_start,
)

import keystone_context
>>>>>>> c15ac441
import keystone_ssl as ssl
import lib.unison as unison
import lib.utils as utils
import lib.cluster_utils as cluster

<<<<<<< HEAD
=======
TEMPLATES = 'templates/'

# removed from original: charm-helper-sh
BASE_PACKAGES = [
    'apache2',
    'haproxy',
    'openssl',
    'python-keystoneclient',
    'python-mysqldb',
    'pwgen',
    'unison',
    'uuid',
]

BASE_SERVICES = [
    'keystone',
]

API_PORTS = {
    'keystone-admin': config('admin-port'),
    'keystone-public': config('service-port')
}

KEYSTONE_CONF = "/etc/keystone/keystone.conf"
KEYSTONE_CONF_DIR = os.path.dirname(KEYSTONE_CONF)
STORED_PASSWD = "/var/lib/keystone/keystone.passwd"
STORED_TOKEN = "/var/lib/keystone/keystone.token"
SERVICE_PASSWD_PATH = '/var/lib/keystone/services.passwd'
>>>>>>> c15ac441

keystone_conf = "/etc/keystone/keystone.conf"
stored_passwd = "/var/lib/keystone/keystone.passwd"
stored_token = "/var/lib/keystone/keystone.token"
SERVICE_PASSWD_PATH = '/var/lib/keystone/services.passwd'

SSL_DIR = '/var/lib/keystone/juju_ssl/'
SSL_CA_NAME = 'Ubuntu Cloud'
CLUSTER_RES = 'res_ks_vip'
SSH_USER = 'juju_keystone'

<<<<<<< HEAD
=======
BASE_RESOURCE_MAP = OrderedDict([
    (KEYSTONE_CONF, {
        'services': BASE_SERVICES,
        'contexts': [keystone_context.KeystoneContext(),
                     context.SharedDBContext(ssl_dir=KEYSTONE_CONF_DIR),
                     context.SyslogContext(),
                     keystone_context.HAProxyContext()],
    }),
    (HAPROXY_CONF, {
        'contexts': [context.HAProxyContext(),
                     keystone_context.HAProxyContext()],
        'services': ['haproxy'],
    }),
    (APACHE_CONF, {
        'contexts': [keystone_context.ApacheSSLContext()],
        'services': ['apache2'],
    }),
    (APACHE_24_CONF, {
        'contexts': [keystone_context.ApacheSSLContext()],
        'services': ['apache2'],
    }),
])

CA_CERT_PATH = '/usr/local/share/ca-certificates/keystone_juju_ca_cert.crt'

valid_services = {
    "nova": {
        "type": "compute",
        "desc": "Nova Compute Service"
    },
    "nova-volume": {
        "type": "volume",
        "desc": "Nova Volume Service"
    },
    "cinder": {
        "type": "volume",
        "desc": "Cinder Volume Service"
    },
    "ec2": {
        "type": "ec2",
        "desc": "EC2 Compatibility Layer"
    },
    "glance": {
        "type": "image",
        "desc": "Glance Image Service"
    },
    "s3": {
        "type": "s3",
        "desc": "S3 Compatible object-store"
    },
    "swift": {
        "type": "object-store",
        "desc": "Swift Object Storage Service"
    },
    "quantum": {
        "type": "network",
        "desc": "Quantum Networking Service"
    },
    "oxygen": {
        "type": "oxygen",
        "desc": "Oxygen Cloud Image Service"
    },
    "ceilometer": {
        "type": "metering",
        "desc": "Ceilometer Metering Service"
    },
    "heat": {
        "type": "orchestration",
        "desc": "Heat Orchestration API"
    },
    "heat-cfn": {
        "type": "cloudformation",
        "desc": "Heat CloudFormation API"
    }
}


def resource_map():
    '''
    Dynamically generate a map of resources that will be managed for a single
    hook execution.
    '''
    resource_map = deepcopy(BASE_RESOURCE_MAP)

    if os.path.exists('/etc/apache2/conf-available'):
        resource_map.pop(APACHE_CONF)
    else:
        resource_map.pop(APACHE_24_CONF)
    return resource_map


def register_configs():
    release = os_release('keystone')
    configs = templating.OSConfigRenderer(templates_dir=TEMPLATES,
                                          openstack_release=release)
    for cfg, rscs in resource_map().iteritems():
        configs.register(cfg, rscs['contexts'])
    return configs


def restart_map():
    return OrderedDict([(cfg, v['services'])
                        for cfg, v in resource_map().iteritems()
                        if v['services']])


def determine_ports():
    '''Assemble a list of API ports for services we are managing'''
    ports = [config('admin-port'), config('service-port')]
    return list(set(ports))


def api_port(service):
    return API_PORTS[service]


def determine_packages():
    # currently all packages match service names
    packages = [] + BASE_PACKAGES
    for k, v in resource_map().iteritems():
        packages.extend(v['services'])
    return list(set(packages))


def save_script_rc():
    env_vars = {'OPENSTACK_SERVICE_KEYSTONE': 'keystone',
                'OPENSTACK_PORT_ADMIN': determine_api_port(
                    api_port('keystone-admin')),
                'OPENSTACK_PORT_PUBLIC': determine_api_port(
                    api_port('keystone-public'))}
    _save_script_rc(**env_vars)


def do_openstack_upgrade(configs):
    new_src = config('openstack-origin')
    new_os_rel = get_os_codename_install_source(new_src)
    log('Performing OpenStack upgrade to %s.' % (new_os_rel))

    configure_installation_source(new_src)
    apt_update()

    dpkg_opts = [
        '--option', 'Dpkg::Options::=--force-confnew',
        '--option', 'Dpkg::Options::=--force-confdef',
    ]

    apt_install(packages=determine_packages(), options=dpkg_opts, fatal=True)

    # set CONFIGS to load templates from new release and regenerate config
    configs.set_release(openstack_release=new_os_rel)
    configs.write_all()

    if eligible_leader(CLUSTER_RES):
        migrate_database()


def migrate_database():
    '''Runs keystone-manage to initialize a new database or migrate existing'''
    log('Migrating the keystone database.', level=INFO)
    service_stop('keystone')
    cmd = ['keystone-manage', 'db_sync']
    subprocess.check_output(cmd)
    service_start('keystone')
    time.sleep(10)
>>>>>>> c15ac441

def execute(cmd, die=False, echo=False):
    """ Executes a command

<<<<<<< HEAD
    if die=True, script will exit(1) if command does not return 0
    if echo=True, output of command will be printed to stdout
=======
# OLD
>>>>>>> c15ac441

    returns a tuple: (stdout, stderr, return code)
    """
    p = subprocess.Popen(cmd.split(" "),
                         stdout=subprocess.PIPE,
                         stdin=subprocess.PIPE,
                         stderr=subprocess.PIPE)
    stdout = ""
    stderr = ""

    def print_line(l):
        if echo:
            print l.strip('\n')
            sys.stdout.flush()

    for l in iter(p.stdout.readline, ''):
        print_line(l)
        stdout += l
    for l in iter(p.stderr.readline, ''):
        print_line(l)
        stderr += l

    p.communicate()
    rc = p.returncode

    if die and rc != 0:
        error_out("ERROR: command %s return non-zero.\n" % cmd)
    return (stdout, stderr, rc)


def config_get():
    """ Obtain the units config via 'config-get'
    Returns a dict representing current config.
    private-address and IP of the unit is also tacked on for
    convienence
    """
    output = execute("config-get --format json")[0]
    config = json.loads(output)
    # make sure no config element is blank after config-get
    for c in config.keys():
        if config[c] is None:
            error_out("ERROR: Config option has no paramter: %s" % c)
    # tack on our private address and ip
    config["hostname"] = utils.unit_get('private-address')
    return config


@utils.cached
def get_local_endpoint():
    """ Returns the URL for the local end-point bypassing haproxy/ssl """
    local_endpoint = 'http://localhost:{}/v2.0/'.format(
<<<<<<< HEAD
        cluster.determine_api_port(utils.config_get('admin-port'))
        )
=======
        determine_api_port(api_port('keystone-admin'))
    )
>>>>>>> c15ac441
    return local_endpoint


def set_admin_token(admin_token):
    """Set admin token according to deployment config or use a randomly
       generated token if none is specified (default).
    """
    if admin_token != 'None':
        utils.juju_log('INFO',
                       'Configuring Keystone to use'
                       ' a pre-configured admin token.')
        token = admin_token
    else:
        utils.juju_log('INFO',
                       'Configuring Keystone to use a random admin token.')
        if os.path.isfile(stored_token):
            msg = 'Loading a previously generated' \
                  ' admin token from %s' % stored_token
            utils.juju_log('INFO', msg)
            f = open(stored_token, 'r')
            token = f.read().strip()
            f.close()
        else:
            token = execute('pwgen -c 32 1', die=True)[0].strip()
            out = open(stored_token, 'w')
            out.write('%s\n' % token)
            out.close()
    update_config_block('DEFAULT', admin_token=token)


def get_admin_token():
    """Temporary utility to grab the admin token as configured in
       keystone.conf
    """
    with open(keystone_conf, 'r') as f:
        for l in f.readlines():
            if l.split(' ')[0] == 'admin_token':
                try:
                    return l.split('=')[1].strip()
                except:
                    error_out('Could not parse admin_token line from %s' %
                              keystone_conf)
    error_out('Could not find admin_token line in %s' % keystone_conf)


# Track all updated config settings.
_config_dirty = [False]

def config_dirty():
    return True in _config_dirty

def update_config_block(section, **kwargs):
    """ Updates keystone.conf blocks given kwargs.
    Update a config setting in a specific setting of a config
    file (/etc/keystone/keystone.conf, by default)
    """
    if 'file' in kwargs:
        conf_file = kwargs['file']
        del kwargs['file']
    else:
        conf_file = keystone_conf
    config = ConfigParser.RawConfigParser()
    config.read(conf_file)

    if section != 'DEFAULT' and not config.has_section(section):
        config.add_section(section)
        _config_dirty[0] = True

    for k, v in kwargs.iteritems():
        try:
            cur = config.get(section, k)
            if cur != v:
                _config_dirty[0] = True
        except (ConfigParser.NoSectionError,
                ConfigParser.NoOptionError):
            _config_dirty[0] = True
        config.set(section, k, v)
    with open(conf_file, 'wb') as out:
        config.write(out)


def create_service_entry(service_name, service_type, service_desc, owner=None):
    """ Add a new service entry to keystone if one does not already exist """
    import manager
    manager = manager.KeystoneManager(endpoint=get_local_endpoint(),
                                      token=get_admin_token())
    for service in [s._info for s in manager.api.services.list()]:
        if service['name'] == service_name:
            utils.juju_log('INFO',
                           "Service entry for '%s' already exists." % \
                           service_name)
            return
    manager.api.services.create(name=service_name,
                                service_type=service_type,
                                description=service_desc)
    utils.juju_log('INFO', "Created new service entry '%s'" % service_name)


def create_endpoint_template(region, service, publicurl, adminurl,
                             internalurl):
    """ Create a new endpoint template for service if one does not already
        exist matching name *and* region """
    import manager
    manager = manager.KeystoneManager(endpoint=get_local_endpoint(),
                                      token=get_admin_token())
    service_id = manager.resolve_service_id(service)
    for ep in [e._info for e in manager.api.endpoints.list()]:
        if ep['service_id'] == service_id and ep['region'] == region:
<<<<<<< HEAD
            utils.juju_log('INFO',
                           "Endpoint template already exists for '%s' in '%s'"
                           % (service, region))
=======
            log("Endpoint template already exists for '%s' in '%s'"
                % (service, region))
>>>>>>> c15ac441

            up_to_date = True
            for k in ['publicurl', 'adminurl', 'internalurl']:
                if ep[k] != locals()[k]:
                    up_to_date = False

            if up_to_date:
                return
            else:
                # delete endpoint and recreate if endpoint urls need updating.
                utils.juju_log('INFO',
                               "Updating endpoint template with"
                               " new endpoint urls.")
                manager.api.endpoints.delete(ep['id'])

    manager.api.endpoints.create(region=region,
                                 service_id=service_id,
                                 publicurl=publicurl,
                                 adminurl=adminurl,
                                 internalurl=internalurl)
    utils.juju_log('INFO', "Created new endpoint template for '%s' in '%s'" %
                   (region, service))


def create_tenant(name):
    """ creates a tenant if it does not already exist """
    import manager
    manager = manager.KeystoneManager(endpoint=get_local_endpoint(),
                                      token=get_admin_token())
    tenants = [t._info for t in manager.api.tenants.list()]
    if not tenants or name not in [t['name'] for t in tenants]:
        manager.api.tenants.create(tenant_name=name,
                                   description='Created by Juju')
        utils.juju_log('INFO', "Created new tenant: %s" % name)
        return
    utils.juju_log('INFO', "Tenant '%s' already exists." % name)


def create_user(name, password, tenant):
    """ creates a user if it doesn't already exist, as a member of tenant """
    import manager
    manager = manager.KeystoneManager(endpoint=get_local_endpoint(),
                                      token=get_admin_token())
    users = [u._info for u in manager.api.users.list()]
    if not users or name not in [u['name'] for u in users]:
        tenant_id = manager.resolve_tenant_id(tenant)
        if not tenant_id:
            error_out('Could not resolve tenant_id for tenant %s' % tenant)
        manager.api.users.create(name=name,
                                 password=password,
                                 email='juju@localhost',
                                 tenant_id=tenant_id)
        utils.juju_log('INFO', "Created new user '%s' tenant: %s" % \
                       (name, tenant_id))
        return
    utils.juju_log('INFO', "A user named '%s' already exists" % name)


def create_role(name, user=None, tenant=None):
    """ creates a role if it doesn't already exist. grants role to user """
    import manager
    manager = manager.KeystoneManager(endpoint=get_local_endpoint(),
                                      token=get_admin_token())
    roles = [r._info for r in manager.api.roles.list()]
    if not roles or name not in [r['name'] for r in roles]:
        manager.api.roles.create(name=name)
        utils.juju_log('INFO', "Created new role '%s'" % name)
    else:
        utils.juju_log('INFO', "A role named '%s' already exists" % name)

    if not user and not tenant:
        return

    # NOTE(adam_g): Keystone client requires id's for add_user_role, not names
    user_id = manager.resolve_user_id(user)
    role_id = manager.resolve_role_id(name)
    tenant_id = manager.resolve_tenant_id(tenant)

    if None in [user_id, role_id, tenant_id]:
        error_out("Could not resolve [%s, %s, %s]" %
                  (user_id, role_id, tenant_id))

    grant_role(user, name, tenant)


def grant_role(user, role, tenant):
    """grant user+tenant a specific role"""
    import manager
    manager = manager.KeystoneManager(endpoint=get_local_endpoint(),
                                      token=get_admin_token())
<<<<<<< HEAD
    utils.juju_log('INFO', "Granting user '%s' role '%s' on tenant '%s'" % \
                   (user, role, tenant))
=======
    log("Granting user '%s' role '%s' on tenant '%s'" %
       (user, role, tenant))
>>>>>>> c15ac441
    user_id = manager.resolve_user_id(user)
    role_id = manager.resolve_role_id(role)
    tenant_id = manager.resolve_tenant_id(tenant)

    cur_roles = manager.api.roles.roles_for_user(user_id, tenant_id)
    if not cur_roles or role_id not in [r.id for r in cur_roles]:
        manager.api.roles.add_user_role(user=user_id,
                                        role=role_id,
                                        tenant=tenant_id)
<<<<<<< HEAD
        utils.juju_log('INFO', "Granted user '%s' role '%s' on tenant '%s'" % \
                       (user, role, tenant))
    else:
        utils.juju_log('INFO',
                       "User '%s' already has role '%s' on tenant '%s'" % \
                       (user, role, tenant))


def generate_admin_token(config):
    """ generate and add an admin token """
    import manager
    manager = manager.KeystoneManager(endpoint=get_local_endpoint(),
                                      token='ADMIN')
    if config["admin-token"] == "None":
        import random
        token = random.randrange(1000000000000, 9999999999999)
    else:
        return config["admin-token"]
    manager.api.add_token(token, config["admin-user"],
                          "admin", config["token-expiry"])
    utils.juju_log('INFO', "Generated and added new random admin token.")
    return token
=======
        log("Granted user '%s' role '%s' on tenant '%s'" %
           (user, role, tenant))
    else:
        log("User '%s' already has role '%s' on tenant '%s'" %
           (user, role, tenant))
>>>>>>> c15ac441


def ensure_initial_admin(config):
    """ Ensures the minimum admin stuff exists in whatever database we're
        using.
        This and the helper functions it calls are meant to be idempotent and
        run during install as well as during db-changed.  This will maintain
        the admin tenant, user, role, service entry and endpoint across every
        datastore we might use.
        TODO: Possibly migrate data from one backend to another after it
        changes?
    """
    create_tenant("admin")
    create_tenant(config["service-tenant"])

    passwd = ""
    if config["admin-password"] != "None":
        passwd = config["admin-password"]
    elif os.path.isfile(stored_passwd):
        utils.juju_log('INFO', "Loading stored passwd from %s" % stored_passwd)
        passwd = open(stored_passwd, 'r').readline().strip('\n')
    if passwd == "":
<<<<<<< HEAD
        utils.juju_log('INFO', "Generating new passwd for user: %s" % \
                       config["admin-user"])
        passwd = execute("pwgen -c 16 1", die=True)[0]
        open(stored_passwd, 'w+').writelines("%s\n" % passwd)

    create_user(config['admin-user'], passwd, tenant='admin')
    update_user_password(config['admin-user'], passwd)
    create_role(config['admin-role'], config['admin-user'], 'admin')
=======
        log("Generating new passwd for user: %s" %
            config("admin-user"))
        cmd = ['pwgen', '-c', '16', '1']
        passwd = str(subprocess.check_output(cmd)).strip()
        open(STORED_PASSWD, 'w+').writelines("%s\n" % passwd)

    create_user(config('admin-user'), passwd, tenant='admin')
    update_user_password(config('admin-user'), passwd)
    create_role(config('admin-role'), config('admin-user'), 'admin')
>>>>>>> c15ac441
    # TODO(adam_g): The following roles are likely not needed since redux merge
    create_role("KeystoneAdmin", config["admin-user"], 'admin')
    create_role("KeystoneServiceAdmin", config["admin-user"], 'admin')
    create_service_entry("keystone", "identity", "Keystone Identity Service")

    if cluster.is_clustered():
        utils.juju_log('INFO', "Creating endpoint for clustered configuration")
        service_host = auth_host = config["vip"]
    else:
        utils.juju_log('INFO', "Creating standard endpoint")
        service_host = auth_host = config["hostname"]

    for region in config['region'].split():
        create_keystone_endpoint(service_host=service_host,
                                 service_port=config["service-port"],
                                 auth_host=auth_host,
                                 auth_port=config["admin-port"],
                                 region=region)


def create_keystone_endpoint(service_host, service_port,
                             auth_host, auth_port, region):
    public_url = "http://%s:%s/v2.0" % (service_host, service_port)
    admin_url = "http://%s:%s/v2.0" % (auth_host, auth_port)
    internal_url = "http://%s:%s/v2.0" % (service_host, service_port)
    create_endpoint_template(region, "keystone", public_url,
                             admin_url, internal_url)


def update_user_password(username, password):
    import manager
    manager = manager.KeystoneManager(endpoint=get_local_endpoint(),
                                      token=get_admin_token())
    utils.juju_log('INFO', "Updating password for user '%s'" % username)

    user_id = manager.resolve_user_id(username)
    if user_id is None:
        error_out("Could not resolve user id for '%s'" % username)

    manager.api.users.update_password(user=user_id, password=password)
<<<<<<< HEAD
    utils.juju_log('INFO', "Successfully updated password for user '%s'" % \
                   username)
=======
    log("Successfully updated password for user '%s'" %
        username)
>>>>>>> c15ac441


def load_stored_passwords(path=SERVICE_PASSWD_PATH):
    creds = {}
    if not os.path.isfile(path):
        return creds

    stored_passwd = open(path, 'r')
    for l in stored_passwd.readlines():
        user, passwd = l.strip().split(':')
        creds[user] = passwd
    return creds


def save_stored_passwords(path=SERVICE_PASSWD_PATH, **creds):
    with open(path, 'wb') as stored_passwd:
        [stored_passwd.write('%s:%s\n' % (u, p)) for u, p in creds.iteritems()]


def get_service_password(service_username):
    creds = load_stored_passwords()
    if service_username in creds:
        return creds[service_username]

    passwd = subprocess.check_output(['pwgen', '-c', '32', '1']).strip()
    creds[service_username] = passwd
    save_stored_passwords(**creds)

    return passwd


def configure_pki_tokens(config):
    '''Configure PKI token signing, if enabled.'''
    if config['enable-pki'] not in ['True', 'true']:
        update_config_block('signing', token_format='UUID')
    else:
        utils.juju_log('INFO', 'TODO: PKI Support, setting to UUID for now.')
        update_config_block('signing', token_format='UUID')


def do_openstack_upgrade(install_src, packages):
    '''Upgrade packages from a given install src.'''

    config = config_get()
    old_vers = get_os_codename_package('keystone')
    new_vers = get_os_codename_install_source(install_src)

    utils.juju_log('INFO',
                   "Beginning Keystone upgrade: %s -> %s" % \
                   (old_vers, new_vers))

    # Backup previous config.
    utils.juju_log('INFO', "Backing up contents of /etc/keystone.")
    stamp = time.strftime('%Y%m%d%H%M')
    cmd = 'tar -pcf /var/lib/juju/keystone-backup-%s.tar /etc/keystone' % stamp
    execute(cmd, die=True, echo=True)

    configure_installation_source(install_src)
    execute('apt-get update', die=True, echo=True)
    os.environ['DEBIAN_FRONTEND'] = 'noninteractive'
    cmd = 'apt-get --option Dpkg::Options::=--force-confnew -y '\
          'dist-upgrade'
    execute(cmd, echo=True, die=True)

    # we have new, fresh config files that need updating.
    # set the admin token, which is still stored in config.
    set_admin_token(config['admin-token'])

    # set the sql connection string if a shared-db relation is found.
    ids = utils.relation_ids('shared-db')

    if ids:
        for rid in ids:
            for unit in utils.relation_list(rid):
                utils.juju_log('INFO',
                               'Configuring new keystone.conf for '
                               'database access on existing database'
                               ' relation to %s' % unit)
                relation_data = utils.relation_get_dict(relation_id=rid,
                                                        remote_unit=unit)

                update_config_block('sql', connection="mysql://%s:%s@%s/%s" %
                                        (config["database-user"],
                                         relation_data["password"],
                                         relation_data["private-address"],
                                         config["database"]))

    utils.stop('keystone')
    if (cluster.eligible_leader(CLUSTER_RES)):
        utils.juju_log('INFO',
                       'Running database migrations for %s' % new_vers)
        execute('keystone-manage db_sync', echo=True, die=True)
    else:
        utils.juju_log('INFO',
                       'Not cluster leader; snoozing whilst'
                       ' leader upgrades DB')
        time.sleep(10)
    utils.start('keystone')
    time.sleep(5)
    utils.juju_log('INFO',
                   'Completed Keystone upgrade: '
                   '%s -> %s' % (old_vers, new_vers))


def synchronize_service_credentials():
    '''
    Broadcast service credentials to peers or consume those that have been
    broadcasted by peer, depending on hook context.
    '''
<<<<<<< HEAD
    if (not cluster.eligible_leader(CLUSTER_RES) or
        not os.path.isfile(SERVICE_PASSWD_PATH)):
        return
    utils.juju_log('INFO', 'Synchronizing service passwords to all peers.')
    unison.sync_to_peers(peer_interface='cluster',
                         paths=[SERVICE_PASSWD_PATH], user=SSH_USER,
                         verbose=True)
=======
    if (not eligible_leader(CLUSTER_RES) or
            not os.path.isfile(SERVICE_PASSWD_PATH)):
        return
    log('Synchronizing service passwords to all peers.')
    if is_clustered():
        unison.sync_to_peers(peer_interface='cluster',
                             paths=[SERVICE_PASSWD_PATH], user=SSH_USER,
                             verbose=True)
        if config('https-service-endpoints') in ['True', 'true']:
            unison.sync_to_peers(peer_interface='cluster',
                                 paths=[SSL_DIR], user=SSH_USER, verbose=True)
>>>>>>> c15ac441

CA = []


def get_ca(user='keystone', group='keystone'):
    """
    Initialize a new CA object if one hasn't already been loaded.
    This will create a new CA or load an existing one.
    """
    if not CA:
        if not os.path.isdir(SSL_DIR):
            os.mkdir(SSL_DIR)
        d_name = '_'.join(SSL_CA_NAME.lower().split(' '))
        ca = ssl.JujuCA(name=SSL_CA_NAME, user=user, group=group,
                        ca_dir=os.path.join(SSL_DIR,
                                            '%s_intermediate_ca' % d_name),
                        root_ca_dir=os.path.join(SSL_DIR,
                                                 '%s_root_ca' % d_name))
        # SSL_DIR is synchronized via all peers over unison+ssh, need
        # to ensure permissions.
        execute('chown -R %s.%s %s' % (user, group, SSL_DIR))
        execute('chmod -R g+rwx %s' % SSL_DIR)
        CA.append(ca)
    return CA[0]


<<<<<<< HEAD
def https():
    if (utils.config_get('https-service-endpoints') in ["yes", "true", "True"]
        or cluster.https()):
        return True
=======
def relation_list(rid):
    cmd = [
        'relation-list',
        '-r', rid,
    ]
    result = str(subprocess.check_output(cmd)).split()
    if result == "":
        return None
    else:
        return result


def add_service_to_keystone(relation_id=None, remote_unit=None):
    settings = relation_get(rid=relation_id, unit=remote_unit)
    # the minimum settings needed per endpoint
    single = set(['service', 'region', 'public_url', 'admin_url',
                  'internal_url'])
    if single.issubset(settings):
        # other end of relation advertised only one endpoint
        if 'None' in [v for k, v in settings.iteritems()]:
            # Some backend services advertise no endpoint but require a
            # hook execution to update auth strategy.
            relation_data = {}
            # Check if clustered and use vip + haproxy ports if so
            if is_clustered():
                relation_data["auth_host"] = config('vip')
                relation_data["service_host"] = config('vip')
            else:
                relation_data["auth_host"] = unit_private_ip()
                relation_data["service_host"] = unit_private_ip()
            if https():
                relation_data["auth_protocol"] = "https"
                relation_data["service_protocol"] = "https"
            else:
                relation_data["auth_protocol"] = "http"
                relation_data["service_protocol"] = "http"
            relation_data["auth_port"] = config('admin-port')
            relation_data["service_port"] = config('service-port')
            if config('https-service-endpoints') in ['True', 'true']:
                # Pass CA cert as client will need it to
                # verify https connections
                ca = get_ca(user=SSH_USER)
                ca_bundle = ca.get_ca_bundle()
                relation_data['https_keystone'] = 'True'
                relation_data['ca_cert'] = b64encode(ca_bundle)
            # Allow the remote service to request creation of any additional
            # roles. Currently used by Horizon
            for role in get_requested_roles(settings):
                log("Creating requested role: %s" % role)
                create_role(role)
            relation_set(relation_id=relation_id,
                         **relation_data)
            return
        else:
            ensure_valid_service(settings['service'])
            add_endpoint(region=settings['region'],
                         service=settings['service'],
                         publicurl=settings['public_url'],
                         adminurl=settings['admin_url'],
                         internalurl=settings['internal_url'])
            service_username = settings['service']
            https_cn = urlparse.urlparse(settings['internal_url'])
            https_cn = https_cn.hostname
    else:
        # assemble multiple endpoints from relation data. service name
        # should be prepended to setting name, ie:
        #  realtion-set ec2_service=$foo ec2_region=$foo ec2_public_url=$foo
        #  relation-set nova_service=$foo nova_region=$foo nova_public_url=$foo
        # Results in a dict that looks like:
        # { 'ec2': {
        #       'service': $foo
        #       'region': $foo
        #       'public_url': $foo
        #   }
        #   'nova': {
        #       'service': $foo
        #       'region': $foo
        #       'public_url': $foo
        #   }
        # }
        endpoints = {}
        for k, v in settings.iteritems():
            ep = k.split('_')[0]
            x = '_'.join(k.split('_')[1:])
            if ep not in endpoints:
                endpoints[ep] = {}
            endpoints[ep][x] = v
        services = []
        https_cn = None
        for ep in endpoints:
            # weed out any unrelated relation stuff Juju might have added
            # by ensuring each possible endpiont has appropriate fields
            #  ['service', 'region', 'public_url', 'admin_url', 'internal_url']
            if single.issubset(endpoints[ep]):
                ep = endpoints[ep]
                ensure_valid_service(ep['service'])
                add_endpoint(region=ep['region'], service=ep['service'],
                             publicurl=ep['public_url'],
                             adminurl=ep['admin_url'],
                             internalurl=ep['internal_url'])
                services.append(ep['service'])
                if not https_cn:
                    https_cn = urlparse.urlparse(ep['internal_url'])
                    https_cn = https_cn.hostname
        service_username = '_'.join(services)

    if 'None' in [v for k, v in settings.iteritems()]:
        return

    if not service_username:
        return

    token = get_admin_token()
    log("Creating service credentials for '%s'" % service_username)

    service_password = get_service_password(service_username)
    create_user(service_username, service_password, config('service-tenant'))
    grant_role(service_username, config('admin-role'),
               config('service-tenant'))

    # Allow the remote service to request creation of any additional roles.
    # Currently used by Swift and Ceilometer.
    for role in get_requested_roles(settings):
        log("Creating requested role: %s" % role)
        create_role(role, service_username,
                    config('service-tenant'))

    # As of https://review.openstack.org/#change,4675, all nodes hosting
    # an endpoint(s) needs a service username and password assigned to
    # the service tenant and granted admin role.
    # note: config('service-tenant') is created in utils.ensure_initial_admin()
    # we return a token, information about our API endpoints, and the generated
    # service credentials
    relation_data = {
        "admin_token": token,
        "service_host": unit_private_ip(),
        "service_port": config("service-port"),
        "auth_host": unit_private_ip(),
        "auth_port": config("admin-port"),
        "service_username": service_username,
        "service_password": service_password,
        "service_tenant": config('service-tenant'),
        "https_keystone": "False",
        "ssl_cert": "",
        "ssl_key": "",
        "ca_cert": ""
    }

    # Check if clustered and use vip + haproxy ports if so
    if is_clustered():
        relation_data["auth_host"] = config('vip')
        relation_data["service_host"] = config('vip')
    if https():
        relation_data["auth_protocol"] = "https"
        relation_data["service_protocol"] = "https"
    else:
        relation_data["auth_protocol"] = "http"
        relation_data["service_protocol"] = "http"
    # generate or get a new cert/key for service if set to manage certs.
    if config('https-service-endpoints') in ['True', 'true']:
        ca = get_ca(user=SSH_USER)
        cert, key = ca.get_cert_and_key(common_name=https_cn)
        ca_bundle = ca.get_ca_bundle()
        relation_data['ssl_cert'] = b64encode(cert)
        relation_data['ssl_key'] = b64encode(key)
        relation_data['ca_cert'] = b64encode(ca_bundle)
        relation_data['https_keystone'] = 'True'
    relation_set(relation_id=relation_id,
                 **relation_data)


def ensure_valid_service(service):
    if service not in valid_services.keys():
        log("Invalid service requested: '%s'" % service)
        relation_set(admin_token=-1)
        return


def add_endpoint(region, service, publicurl, adminurl, internalurl):
    desc = valid_services[service]["desc"]
    service_type = valid_services[service]["type"]
    create_service_entry(service, service_type, desc)
    create_endpoint_template(region=region, service=service,
                             publicurl=publicurl,
                             adminurl=adminurl,
                             internalurl=internalurl)


def get_requested_roles(settings):
    ''' Retrieve any valid requested_roles from dict settings '''
    if ('requested_roles' in settings and
            settings['requested_roles'] not in ['None', None]):
        return settings['requested_roles'].split(',')
>>>>>>> c15ac441
    else:
        return False<|MERGE_RESOLUTION|>--- conflicted
+++ resolved
@@ -1,20 +1,6 @@
 #!/usr/bin/python
-import ConfigParser
-import sys
-import json
-import time
 import subprocess
 import os
-<<<<<<< HEAD
-
-from lib.openstack_common import(
-    get_os_codename_install_source,
-    get_os_codename_package,
-    error_out,
-    configure_installation_source
-    )
-
-=======
 import urlparse
 import time
 
@@ -60,14 +46,8 @@
 )
 
 import keystone_context
->>>>>>> c15ac441
 import keystone_ssl as ssl
-import lib.unison as unison
-import lib.utils as utils
-import lib.cluster_utils as cluster
-
-<<<<<<< HEAD
-=======
+
 TEMPLATES = 'templates/'
 
 # removed from original: charm-helper-sh
@@ -96,20 +76,16 @@
 STORED_PASSWD = "/var/lib/keystone/keystone.passwd"
 STORED_TOKEN = "/var/lib/keystone/keystone.token"
 SERVICE_PASSWD_PATH = '/var/lib/keystone/services.passwd'
->>>>>>> c15ac441
-
-keystone_conf = "/etc/keystone/keystone.conf"
-stored_passwd = "/var/lib/keystone/keystone.passwd"
-stored_token = "/var/lib/keystone/keystone.token"
-SERVICE_PASSWD_PATH = '/var/lib/keystone/services.passwd'
+
+HAPROXY_CONF = '/etc/haproxy/haproxy.cfg'
+APACHE_CONF = '/etc/apache2/sites-available/openstack_https_frontend'
+APACHE_24_CONF = '/etc/apache2/sites-available/openstack_https_frontend.conf'
 
 SSL_DIR = '/var/lib/keystone/juju_ssl/'
 SSL_CA_NAME = 'Ubuntu Cloud'
 CLUSTER_RES = 'res_ks_vip'
 SSH_USER = 'juju_keystone'
 
-<<<<<<< HEAD
-=======
 BASE_RESOURCE_MAP = OrderedDict([
     (KEYSTONE_CONF, {
         'services': BASE_SERVICES,
@@ -274,154 +250,56 @@
     subprocess.check_output(cmd)
     service_start('keystone')
     time.sleep(10)
->>>>>>> c15ac441
-
-def execute(cmd, die=False, echo=False):
-    """ Executes a command
-
-<<<<<<< HEAD
-    if die=True, script will exit(1) if command does not return 0
-    if echo=True, output of command will be printed to stdout
-=======
+
+
 # OLD
->>>>>>> c15ac441
-
-    returns a tuple: (stdout, stderr, return code)
-    """
-    p = subprocess.Popen(cmd.split(" "),
-                         stdout=subprocess.PIPE,
-                         stdin=subprocess.PIPE,
-                         stderr=subprocess.PIPE)
-    stdout = ""
-    stderr = ""
-
-    def print_line(l):
-        if echo:
-            print l.strip('\n')
-            sys.stdout.flush()
-
-    for l in iter(p.stdout.readline, ''):
-        print_line(l)
-        stdout += l
-    for l in iter(p.stderr.readline, ''):
-        print_line(l)
-        stderr += l
-
-    p.communicate()
-    rc = p.returncode
-
-    if die and rc != 0:
-        error_out("ERROR: command %s return non-zero.\n" % cmd)
-    return (stdout, stderr, rc)
-
-
-def config_get():
-    """ Obtain the units config via 'config-get'
-    Returns a dict representing current config.
-    private-address and IP of the unit is also tacked on for
-    convienence
-    """
-    output = execute("config-get --format json")[0]
-    config = json.loads(output)
-    # make sure no config element is blank after config-get
-    for c in config.keys():
-        if config[c] is None:
-            error_out("ERROR: Config option has no paramter: %s" % c)
-    # tack on our private address and ip
-    config["hostname"] = utils.unit_get('private-address')
-    return config
-
-
-@utils.cached
+
 def get_local_endpoint():
     """ Returns the URL for the local end-point bypassing haproxy/ssl """
     local_endpoint = 'http://localhost:{}/v2.0/'.format(
-<<<<<<< HEAD
-        cluster.determine_api_port(utils.config_get('admin-port'))
-        )
-=======
         determine_api_port(api_port('keystone-admin'))
     )
->>>>>>> c15ac441
     return local_endpoint
 
 
-def set_admin_token(admin_token):
+def set_admin_token(admin_token='None'):
     """Set admin token according to deployment config or use a randomly
        generated token if none is specified (default).
     """
     if admin_token != 'None':
-        utils.juju_log('INFO',
-                       'Configuring Keystone to use'
-                       ' a pre-configured admin token.')
+        log('Configuring Keystone to use a pre-configured admin token.')
         token = admin_token
     else:
-        utils.juju_log('INFO',
-                       'Configuring Keystone to use a random admin token.')
-        if os.path.isfile(stored_token):
+        log('Configuring Keystone to use a random admin token.')
+        if os.path.isfile(STORED_TOKEN):
             msg = 'Loading a previously generated' \
-                  ' admin token from %s' % stored_token
-            utils.juju_log('INFO', msg)
-            f = open(stored_token, 'r')
+                  ' admin token from %s' % STORED_TOKEN
+            log(msg)
+            f = open(STORED_TOKEN, 'r')
             token = f.read().strip()
             f.close()
         else:
-            token = execute('pwgen -c 32 1', die=True)[0].strip()
-            out = open(stored_token, 'w')
+            cmd = ['pwgen', '-c', '32', '1']
+            token = str(subprocess.check_output(cmd)).strip()
+            out = open(STORED_TOKEN, 'w')
             out.write('%s\n' % token)
             out.close()
-    update_config_block('DEFAULT', admin_token=token)
+    return(token)
 
 
 def get_admin_token():
     """Temporary utility to grab the admin token as configured in
        keystone.conf
     """
-    with open(keystone_conf, 'r') as f:
+    with open(KEYSTONE_CONF, 'r') as f:
         for l in f.readlines():
             if l.split(' ')[0] == 'admin_token':
                 try:
                     return l.split('=')[1].strip()
                 except:
                     error_out('Could not parse admin_token line from %s' %
-                              keystone_conf)
-    error_out('Could not find admin_token line in %s' % keystone_conf)
-
-
-# Track all updated config settings.
-_config_dirty = [False]
-
-def config_dirty():
-    return True in _config_dirty
-
-def update_config_block(section, **kwargs):
-    """ Updates keystone.conf blocks given kwargs.
-    Update a config setting in a specific setting of a config
-    file (/etc/keystone/keystone.conf, by default)
-    """
-    if 'file' in kwargs:
-        conf_file = kwargs['file']
-        del kwargs['file']
-    else:
-        conf_file = keystone_conf
-    config = ConfigParser.RawConfigParser()
-    config.read(conf_file)
-
-    if section != 'DEFAULT' and not config.has_section(section):
-        config.add_section(section)
-        _config_dirty[0] = True
-
-    for k, v in kwargs.iteritems():
-        try:
-            cur = config.get(section, k)
-            if cur != v:
-                _config_dirty[0] = True
-        except (ConfigParser.NoSectionError,
-                ConfigParser.NoOptionError):
-            _config_dirty[0] = True
-        config.set(section, k, v)
-    with open(conf_file, 'wb') as out:
-        config.write(out)
+                              KEYSTONE_CONF)
+    error_out('Could not find admin_token line in %s' % KEYSTONE_CONF)
 
 
 def create_service_entry(service_name, service_type, service_desc, owner=None):
@@ -431,14 +309,12 @@
                                       token=get_admin_token())
     for service in [s._info for s in manager.api.services.list()]:
         if service['name'] == service_name:
-            utils.juju_log('INFO',
-                           "Service entry for '%s' already exists." % \
-                           service_name)
+            log("Service entry for '%s' already exists." % service_name)
             return
     manager.api.services.create(name=service_name,
                                 service_type=service_type,
                                 description=service_desc)
-    utils.juju_log('INFO', "Created new service entry '%s'" % service_name)
+    log("Created new service entry '%s'" % service_name)
 
 
 def create_endpoint_template(region, service, publicurl, adminurl,
@@ -451,14 +327,8 @@
     service_id = manager.resolve_service_id(service)
     for ep in [e._info for e in manager.api.endpoints.list()]:
         if ep['service_id'] == service_id and ep['region'] == region:
-<<<<<<< HEAD
-            utils.juju_log('INFO',
-                           "Endpoint template already exists for '%s' in '%s'"
-                           % (service, region))
-=======
             log("Endpoint template already exists for '%s' in '%s'"
                 % (service, region))
->>>>>>> c15ac441
 
             up_to_date = True
             for k in ['publicurl', 'adminurl', 'internalurl']:
@@ -469,9 +339,7 @@
                 return
             else:
                 # delete endpoint and recreate if endpoint urls need updating.
-                utils.juju_log('INFO',
-                               "Updating endpoint template with"
-                               " new endpoint urls.")
+                log("Updating endpoint template with new endpoint urls.")
                 manager.api.endpoints.delete(ep['id'])
 
     manager.api.endpoints.create(region=region,
@@ -479,8 +347,7 @@
                                  publicurl=publicurl,
                                  adminurl=adminurl,
                                  internalurl=internalurl)
-    utils.juju_log('INFO', "Created new endpoint template for '%s' in '%s'" %
-                   (region, service))
+    log("Created new endpoint template for '%s' in '%s'" % (region, service))
 
 
 def create_tenant(name):
@@ -492,9 +359,9 @@
     if not tenants or name not in [t['name'] for t in tenants]:
         manager.api.tenants.create(tenant_name=name,
                                    description='Created by Juju')
-        utils.juju_log('INFO', "Created new tenant: %s" % name)
+        log("Created new tenant: %s" % name)
         return
-    utils.juju_log('INFO', "Tenant '%s' already exists." % name)
+    log("Tenant '%s' already exists." % name)
 
 
 def create_user(name, password, tenant):
@@ -511,10 +378,9 @@
                                  password=password,
                                  email='juju@localhost',
                                  tenant_id=tenant_id)
-        utils.juju_log('INFO', "Created new user '%s' tenant: %s" % \
-                       (name, tenant_id))
+        log("Created new user '%s' tenant: %s" % (name, tenant_id))
         return
-    utils.juju_log('INFO', "A user named '%s' already exists" % name)
+    log("A user named '%s' already exists" % name)
 
 
 def create_role(name, user=None, tenant=None):
@@ -525,9 +391,9 @@
     roles = [r._info for r in manager.api.roles.list()]
     if not roles or name not in [r['name'] for r in roles]:
         manager.api.roles.create(name=name)
-        utils.juju_log('INFO', "Created new role '%s'" % name)
-    else:
-        utils.juju_log('INFO', "A role named '%s' already exists" % name)
+        log("Created new role '%s'" % name)
+    else:
+        log("A role named '%s' already exists" % name)
 
     if not user and not tenant:
         return
@@ -549,13 +415,8 @@
     import manager
     manager = manager.KeystoneManager(endpoint=get_local_endpoint(),
                                       token=get_admin_token())
-<<<<<<< HEAD
-    utils.juju_log('INFO', "Granting user '%s' role '%s' on tenant '%s'" % \
-                   (user, role, tenant))
-=======
     log("Granting user '%s' role '%s' on tenant '%s'" %
        (user, role, tenant))
->>>>>>> c15ac441
     user_id = manager.resolve_user_id(user)
     role_id = manager.resolve_role_id(role)
     tenant_id = manager.resolve_tenant_id(tenant)
@@ -565,36 +426,11 @@
         manager.api.roles.add_user_role(user=user_id,
                                         role=role_id,
                                         tenant=tenant_id)
-<<<<<<< HEAD
-        utils.juju_log('INFO', "Granted user '%s' role '%s' on tenant '%s'" % \
-                       (user, role, tenant))
-    else:
-        utils.juju_log('INFO',
-                       "User '%s' already has role '%s' on tenant '%s'" % \
-                       (user, role, tenant))
-
-
-def generate_admin_token(config):
-    """ generate and add an admin token """
-    import manager
-    manager = manager.KeystoneManager(endpoint=get_local_endpoint(),
-                                      token='ADMIN')
-    if config["admin-token"] == "None":
-        import random
-        token = random.randrange(1000000000000, 9999999999999)
-    else:
-        return config["admin-token"]
-    manager.api.add_token(token, config["admin-user"],
-                          "admin", config["token-expiry"])
-    utils.juju_log('INFO', "Generated and added new random admin token.")
-    return token
-=======
         log("Granted user '%s' role '%s' on tenant '%s'" %
            (user, role, tenant))
     else:
         log("User '%s' already has role '%s' on tenant '%s'" %
            (user, role, tenant))
->>>>>>> c15ac441
 
 
 def ensure_initial_admin(config):
@@ -608,25 +444,15 @@
         changes?
     """
     create_tenant("admin")
-    create_tenant(config["service-tenant"])
+    create_tenant(config("service-tenant"))
 
     passwd = ""
-    if config["admin-password"] != "None":
-        passwd = config["admin-password"]
-    elif os.path.isfile(stored_passwd):
-        utils.juju_log('INFO', "Loading stored passwd from %s" % stored_passwd)
-        passwd = open(stored_passwd, 'r').readline().strip('\n')
+    if config("admin-password") != "None":
+        passwd = config("admin-password")
+    elif os.path.isfile(STORED_PASSWD):
+        log("Loading stored passwd from %s" % STORED_PASSWD)
+        passwd = open(STORED_PASSWD, 'r').readline().strip('\n')
     if passwd == "":
-<<<<<<< HEAD
-        utils.juju_log('INFO', "Generating new passwd for user: %s" % \
-                       config["admin-user"])
-        passwd = execute("pwgen -c 16 1", die=True)[0]
-        open(stored_passwd, 'w+').writelines("%s\n" % passwd)
-
-    create_user(config['admin-user'], passwd, tenant='admin')
-    update_user_password(config['admin-user'], passwd)
-    create_role(config['admin-role'], config['admin-user'], 'admin')
-=======
         log("Generating new passwd for user: %s" %
             config("admin-user"))
         cmd = ['pwgen', '-c', '16', '1']
@@ -636,32 +462,35 @@
     create_user(config('admin-user'), passwd, tenant='admin')
     update_user_password(config('admin-user'), passwd)
     create_role(config('admin-role'), config('admin-user'), 'admin')
->>>>>>> c15ac441
     # TODO(adam_g): The following roles are likely not needed since redux merge
-    create_role("KeystoneAdmin", config["admin-user"], 'admin')
-    create_role("KeystoneServiceAdmin", config["admin-user"], 'admin')
+    create_role("KeystoneAdmin", config("admin-user"), 'admin')
+    create_role("KeystoneServiceAdmin", config("admin-user"), 'admin')
     create_service_entry("keystone", "identity", "Keystone Identity Service")
 
-    if cluster.is_clustered():
-        utils.juju_log('INFO', "Creating endpoint for clustered configuration")
-        service_host = auth_host = config["vip"]
-    else:
-        utils.juju_log('INFO', "Creating standard endpoint")
-        service_host = auth_host = config["hostname"]
-
-    for region in config['region'].split():
+    if is_clustered():
+        log("Creating endpoint for clustered configuration")
+        service_host = auth_host = config("vip")
+    else:
+        log("Creating standard endpoint")
+        service_host = auth_host = unit_private_ip()
+
+    for region in config('region').split():
         create_keystone_endpoint(service_host=service_host,
-                                 service_port=config["service-port"],
+                                 service_port=config("service-port"),
                                  auth_host=auth_host,
-                                 auth_port=config["admin-port"],
+                                 auth_port=config("admin-port"),
                                  region=region)
 
 
 def create_keystone_endpoint(service_host, service_port,
                              auth_host, auth_port, region):
-    public_url = "http://%s:%s/v2.0" % (service_host, service_port)
-    admin_url = "http://%s:%s/v2.0" % (auth_host, auth_port)
-    internal_url = "http://%s:%s/v2.0" % (service_host, service_port)
+    proto = 'http'
+    if https():
+        log("Setting https keystone endpoint")
+        proto = 'https'
+    public_url = "%s://%s:%s/v2.0" % (proto, service_host, service_port)
+    admin_url = "%s://%s:%s/v2.0" % (proto, auth_host, auth_port)
+    internal_url = "%s://%s:%s/v2.0" % (proto, service_host, service_port)
     create_endpoint_template(region, "keystone", public_url,
                              admin_url, internal_url)
 
@@ -670,20 +499,15 @@
     import manager
     manager = manager.KeystoneManager(endpoint=get_local_endpoint(),
                                       token=get_admin_token())
-    utils.juju_log('INFO', "Updating password for user '%s'" % username)
+    log("Updating password for user '%s'" % username)
 
     user_id = manager.resolve_user_id(username)
     if user_id is None:
         error_out("Could not resolve user id for '%s'" % username)
 
     manager.api.users.update_password(user=user_id, password=password)
-<<<<<<< HEAD
-    utils.juju_log('INFO', "Successfully updated password for user '%s'" % \
-                   username)
-=======
     log("Successfully updated password for user '%s'" %
         username)
->>>>>>> c15ac441
 
 
 def load_stored_passwords(path=SERVICE_PASSWD_PATH):
@@ -715,93 +539,11 @@
     return passwd
 
 
-def configure_pki_tokens(config):
-    '''Configure PKI token signing, if enabled.'''
-    if config['enable-pki'] not in ['True', 'true']:
-        update_config_block('signing', token_format='UUID')
-    else:
-        utils.juju_log('INFO', 'TODO: PKI Support, setting to UUID for now.')
-        update_config_block('signing', token_format='UUID')
-
-
-def do_openstack_upgrade(install_src, packages):
-    '''Upgrade packages from a given install src.'''
-
-    config = config_get()
-    old_vers = get_os_codename_package('keystone')
-    new_vers = get_os_codename_install_source(install_src)
-
-    utils.juju_log('INFO',
-                   "Beginning Keystone upgrade: %s -> %s" % \
-                   (old_vers, new_vers))
-
-    # Backup previous config.
-    utils.juju_log('INFO', "Backing up contents of /etc/keystone.")
-    stamp = time.strftime('%Y%m%d%H%M')
-    cmd = 'tar -pcf /var/lib/juju/keystone-backup-%s.tar /etc/keystone' % stamp
-    execute(cmd, die=True, echo=True)
-
-    configure_installation_source(install_src)
-    execute('apt-get update', die=True, echo=True)
-    os.environ['DEBIAN_FRONTEND'] = 'noninteractive'
-    cmd = 'apt-get --option Dpkg::Options::=--force-confnew -y '\
-          'dist-upgrade'
-    execute(cmd, echo=True, die=True)
-
-    # we have new, fresh config files that need updating.
-    # set the admin token, which is still stored in config.
-    set_admin_token(config['admin-token'])
-
-    # set the sql connection string if a shared-db relation is found.
-    ids = utils.relation_ids('shared-db')
-
-    if ids:
-        for rid in ids:
-            for unit in utils.relation_list(rid):
-                utils.juju_log('INFO',
-                               'Configuring new keystone.conf for '
-                               'database access on existing database'
-                               ' relation to %s' % unit)
-                relation_data = utils.relation_get_dict(relation_id=rid,
-                                                        remote_unit=unit)
-
-                update_config_block('sql', connection="mysql://%s:%s@%s/%s" %
-                                        (config["database-user"],
-                                         relation_data["password"],
-                                         relation_data["private-address"],
-                                         config["database"]))
-
-    utils.stop('keystone')
-    if (cluster.eligible_leader(CLUSTER_RES)):
-        utils.juju_log('INFO',
-                       'Running database migrations for %s' % new_vers)
-        execute('keystone-manage db_sync', echo=True, die=True)
-    else:
-        utils.juju_log('INFO',
-                       'Not cluster leader; snoozing whilst'
-                       ' leader upgrades DB')
-        time.sleep(10)
-    utils.start('keystone')
-    time.sleep(5)
-    utils.juju_log('INFO',
-                   'Completed Keystone upgrade: '
-                   '%s -> %s' % (old_vers, new_vers))
-
-
 def synchronize_service_credentials():
     '''
     Broadcast service credentials to peers or consume those that have been
     broadcasted by peer, depending on hook context.
     '''
-<<<<<<< HEAD
-    if (not cluster.eligible_leader(CLUSTER_RES) or
-        not os.path.isfile(SERVICE_PASSWD_PATH)):
-        return
-    utils.juju_log('INFO', 'Synchronizing service passwords to all peers.')
-    unison.sync_to_peers(peer_interface='cluster',
-                         paths=[SERVICE_PASSWD_PATH], user=SSH_USER,
-                         verbose=True)
-=======
     if (not eligible_leader(CLUSTER_RES) or
             not os.path.isfile(SERVICE_PASSWD_PATH)):
         return
@@ -813,7 +555,6 @@
         if config('https-service-endpoints') in ['True', 'true']:
             unison.sync_to_peers(peer_interface='cluster',
                                  paths=[SSL_DIR], user=SSH_USER, verbose=True)
->>>>>>> c15ac441
 
 CA = []
 
@@ -834,18 +575,13 @@
                                                  '%s_root_ca' % d_name))
         # SSL_DIR is synchronized via all peers over unison+ssh, need
         # to ensure permissions.
-        execute('chown -R %s.%s %s' % (user, group, SSL_DIR))
-        execute('chmod -R g+rwx %s' % SSL_DIR)
+        subprocess.check_output(['chown', '-R', '%s.%s' % (user, group),
+                                '%s' % SSL_DIR])
+        subprocess.check_output(['chmod', '-R', 'g+rwx', '%s' % SSL_DIR])
         CA.append(ca)
     return CA[0]
 
 
-<<<<<<< HEAD
-def https():
-    if (utils.config_get('https-service-endpoints') in ["yes", "true", "True"]
-        or cluster.https()):
-        return True
-=======
 def relation_list(rid):
     cmd = [
         'relation-list',
@@ -1039,6 +775,5 @@
     if ('requested_roles' in settings and
             settings['requested_roles'] not in ['None', None]):
         return settings['requested_roles'].split(',')
->>>>>>> c15ac441
-    else:
-        return False+    else:
+        return []