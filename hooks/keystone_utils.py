--- conflicted
+++ resolved
@@ -1377,15 +1377,13 @@
     # service credentials
     service_tenant = config('service-tenant')
 
-<<<<<<< HEAD
     # NOTE(hopem): don't put these on peer relation because racey
     #              leader election causes cluster relation to spin)
     rel_only_data = {"auth_host": resolve_address(ADMIN),
                      "service_host": resolve_address(PUBLIC)}
-=======
+
     # NOTE(dosaboy): we use __null__ to represent settings that are to be
     # routed to relations via the cluster relation and set to None.
->>>>>>> 23799b72
     relation_data = {
         "admin_token": token,
         "service_port": config("service-port"),
@@ -1421,17 +1419,13 @@
         relation_data['ca_cert'] = b64encode(ca_bundle)
         relation_data['https_keystone'] = 'True'
 
-<<<<<<< HEAD
     relation_set(relation_id=relation_id, **rel_only_data)
-    peer_store_and_set(relation_id=relation_id, **relation_data)
-=======
     # NOTE(dosaboy): '__null__' settings are for peer relation only so that
     # settings can flushed so we filter them out for non-peer relation.
     filtered = filter_null(relation_data)
     relation_set(relation_id=relation_id, **filtered)
     for rid in relation_ids('cluster'):
         relation_set(relation_id=rid, **relation_data)
->>>>>>> 23799b72
 
 
 def ensure_valid_service(service):
