--- conflicted
+++ resolved
@@ -56,13 +56,9 @@
     CLUSTER_RES,
     KEYSTONE_CONF,
     SSH_USER,
-<<<<<<< HEAD
-    setup_ipv6
-=======
     STORED_PASSWD,
     setup_ipv6,
     send_notifications,
->>>>>>> c972c621
 )
 
 from charmhelpers.contrib.hahelpers.cluster import (
