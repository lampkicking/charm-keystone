#!/usr/bin/python

import os
import sys
import time

from subprocess import check_call

from charmhelpers.contrib import unison

from charmhelpers.core.hookenv import (
    Hooks,
    UnregisteredHookError,
    config,
    is_relation_made,
    log,
    local_unit,
    ERROR,
    relation_get,
    relation_ids,
    relation_set,
    related_units,
    unit_get,
)

from charmhelpers.core.host import (
    mkdir,
    restart_on_change,
)

from charmhelpers.fetch import (
    apt_install, apt_update,
    filter_installed_packages
)

from charmhelpers.contrib.openstack.utils import (
    configure_installation_source,
    openstack_upgrade_available,
    sync_db_with_multi_ipv6_addresses
)

from keystone_utils import (
    add_service_to_keystone,
    determine_packages,
    do_openstack_upgrade,
    ensure_initial_admin,
    migrate_database,
    save_script_rc,
    synchronize_ca,
    register_configs,
    relation_list,
    restart_map,
    CLUSTER_RES,
    KEYSTONE_CONF,
    SSH_USER,
    STORED_PASSWD,
    setup_ipv6
)

from charmhelpers.contrib.hahelpers.cluster import (
    eligible_leader,
    is_leader,
    get_hacluster_config,
)

from charmhelpers.payload.execd import execd_preinstall
from charmhelpers.contrib.peerstorage import peer_echo
from charmhelpers.contrib.network.ip import (
    get_iface_for_address,
    get_netmask_for_address,
<<<<<<< HEAD
    get_address_in_network
=======
    get_address_in_network,
    get_ipv6_addr,
    is_ipv6
>>>>>>> 580073d9
)
from charmhelpers.contrib.openstack.context import ADDRESS_TYPES

hooks = Hooks()
CONFIGS = register_configs()


@hooks.hook()
def install():
    execd_preinstall()
    configure_installation_source(config('openstack-origin'))
    apt_update()
    apt_install(determine_packages(), fatal=True)


@hooks.hook('config-changed')
@restart_on_change(restart_map())
def config_changed():
    if config('prefer-ipv6'):
        setup_ipv6()
        sync_db_with_multi_ipv6_addresses(config('database'),
                                          config('database-user'))

    unison.ensure_user(user=SSH_USER, group='keystone')
    homedir = unison.get_homedir(SSH_USER)
    if not os.path.isdir(homedir):
        mkdir(homedir, SSH_USER, 'keystone', 0o775)

    if openstack_upgrade_available('keystone'):
        do_openstack_upgrade(configs=CONFIGS)

    check_call(['chmod', '-R', 'g+wrx', '/var/lib/keystone/'])

    save_script_rc()
    configure_https()
    CONFIGS.write_all()
    if eligible_leader(CLUSTER_RES):
        migrate_database()
        ensure_initial_admin(config)
        log('Firing identity_changed hook for all related services.')
        # HTTPS may have been set - so fire all identity relations
        # again
        for r_id in relation_ids('identity-service'):
            for unit in relation_list(r_id):
                identity_changed(relation_id=r_id,
                                 remote_unit=unit)

    [cluster_joined(rid) for rid in relation_ids('cluster')]


@hooks.hook('shared-db-relation-joined')
def db_joined():
    if is_relation_made('pgsql-db'):
        # error, postgresql is used
        e = ('Attempting to associate a mysql database when there is already '
             'associated a postgresql one')
        log(e, level=ERROR)
        raise Exception(e)

    if config('prefer-ipv6'):
        sync_db_with_multi_ipv6_addresses(config('database'),
                                          config('database-user'))
    else:
        relation_set(database=config('database'),
                     username=config('database-user'),
                     hostname=unit_get('private-address'))


@hooks.hook('pgsql-db-relation-joined')
def pgsql_db_joined():
    if is_relation_made('shared-db'):
        # raise error
        e = ('Attempting to associate a postgresql database when there'
             ' is already associated a mysql one')
        log(e, level=ERROR)
        raise Exception(e)

    relation_set(database=config('database'))


@hooks.hook('shared-db-relation-changed')
@restart_on_change(restart_map())
def db_changed():
    if 'shared-db' not in CONFIGS.complete_contexts():
        log('shared-db relation incomplete. Peer not ready?')
    else:
        CONFIGS.write(KEYSTONE_CONF)
        if eligible_leader(CLUSTER_RES):
            # Bugs 1353135 & 1187508. Dbs can appear to be ready before the
            # units acl entry has been added. So, if the db supports passing
            # a list of permitted units then check if we're in the list.
            allowed_units = relation_get('allowed_units')
            print "allowed_units:" + str(allowed_units)
            if allowed_units and local_unit() not in allowed_units.split():
                log('Allowed_units list provided and this unit not present')
                return
            migrate_database()
            ensure_initial_admin(config)
            # Ensure any existing service entries are updated in the
            # new database backend
            for rid in relation_ids('identity-service'):
                for unit in related_units(rid):
                    identity_changed(relation_id=rid, remote_unit=unit)


@hooks.hook('pgsql-db-relation-changed')
@restart_on_change(restart_map())
def pgsql_db_changed():
    if 'pgsql-db' not in CONFIGS.complete_contexts():
        log('pgsql-db relation incomplete. Peer not ready?')
    else:
        CONFIGS.write(KEYSTONE_CONF)
        if eligible_leader(CLUSTER_RES):
            migrate_database()
            ensure_initial_admin(config)
            # Ensure any existing service entries are updated in the
            # new database backend
            for rid in relation_ids('identity-service'):
                for unit in related_units(rid):
                    identity_changed(relation_id=rid, remote_unit=unit)


@hooks.hook('identity-service-relation-changed')
def identity_changed(relation_id=None, remote_unit=None):
    if eligible_leader(CLUSTER_RES):
        add_service_to_keystone(relation_id, remote_unit)
        synchronize_ca()
    else:
        log('Deferring identity_changed() to service leader.')


@hooks.hook('cluster-relation-joined')
def cluster_joined(relation_id=None):
    unison.ssh_authorized_peers(user=SSH_USER,
                                group='juju_keystone',
                                peer_interface='cluster',
                                ensure_local_user=True)
    for addr_type in ADDRESS_TYPES:
        address = get_address_in_network(
            config('os-{}-network'.format(addr_type))
        )
        if address:
            relation_set(
                relation_id=relation_id,
                relation_settings={'{}-address'.format(addr_type): address}
            )

    if config('prefer-ipv6'):
        private_addr = get_ipv6_addr(exc_list=[config('vip')])[0]
    else:
        private_addr = unit_get('private-address')

    address = get_address_in_network(config('os-internal-network'),
                                     private_addr)
    relation_set(relation_id=relation_id,
                 relation_settings={'private-address': address})


@hooks.hook('cluster-relation-changed',
            'cluster-relation-departed')
@restart_on_change(restart_map(), stopstart=True)
def cluster_changed():
    # NOTE(jamespage) re-echo passwords for peer storage
    peer_echo(includes=['_passwd'])
    unison.ssh_authorized_peers(user=SSH_USER,
                                group='keystone',
                                peer_interface='cluster',
                                ensure_local_user=True)
    synchronize_ca()
    CONFIGS.write_all()


@hooks.hook('ha-relation-joined')
def ha_joined():
    cluster_config = get_hacluster_config()
    resources = {
        'res_ks_haproxy': 'lsb:haproxy',
    }
    resource_params = {
        'res_ks_haproxy': 'op monitor interval="5s"'
    }

    vip_group = []
    for vip in cluster_config['vip'].split():
        if is_ipv6(vip):
            res_ks_vip = 'ocf:heartbeat:IPv6addr'
            vip_params = 'ipv6addr'
        else:
            res_ks_vip = 'ocf:heartbeat:IPaddr2'
            vip_params = 'ip'

        iface = get_iface_for_address(vip)
        if iface is not None:
            vip_key = 'res_ks_{}_vip'.format(iface)
            resources[vip_key] = res_ks_vip
            resource_params[vip_key] = (
                'params {ip}="{vip}" cidr_netmask="{netmask}"'
                ' nic="{iface}"'.format(ip=vip_params,
                                        vip=vip,
                                        iface=iface,
                                        netmask=get_netmask_for_address(vip))
            )
            vip_group.append(vip_key)

    if len(vip_group) >= 1:
        relation_set(groups={'grp_ks_vips': ' '.join(vip_group)})

    init_services = {
        'res_ks_haproxy': 'haproxy'
    }
    clones = {
        'cl_ks_haproxy': 'res_ks_haproxy'
    }
    relation_set(init_services=init_services,
                 corosync_bindiface=cluster_config['ha-bindiface'],
                 corosync_mcastport=cluster_config['ha-mcastport'],
                 resources=resources,
                 resource_params=resource_params,
                 clones=clones)


@hooks.hook('ha-relation-changed')
@restart_on_change(restart_map())
def ha_changed():
    clustered = relation_get('clustered')
    CONFIGS.write_all()
    if (clustered is not None and
            is_leader(CLUSTER_RES)):
        ensure_initial_admin(config)
        log('Cluster configured, notifying other services and updating '
            'keystone endpoint configuration')
<<<<<<< HEAD
        # TODO: fixup
        for rid in relation_ids('identity-service'):
            relation_set(relation_id=rid,
                         auth_host=config('vip'),
                         service_host=config('vip'))
=======

    for rid in relation_ids('identity-service'):
        for unit in related_units(rid):
            identity_changed(relation_id=rid, remote_unit=unit)
>>>>>>> 580073d9


@hooks.hook('identity-admin-relation-changed')
def admin_relation_changed():
    # TODO: fixup
    relation_data = {
        'service_hostname': unit_get('private-address'),
        'service_port': config('service-port'),
        'service_username': config('admin-user'),
        'service_tenant_name': config('admin-role'),
        'service_region': config('region'),
    }
    if os.path.isfile(STORED_PASSWD):
        with open(STORED_PASSWD) as f:
            relation_data['service_password'] = f.readline().strip('\n')
    relation_set(**relation_data)


def configure_https():
    '''
    Enables SSL API Apache config if appropriate and kicks identity-service
    with any required api updates.
    '''
    # need to write all to ensure changes to the entire request pipeline
    # propagate (c-api, haprxy, apache)
    CONFIGS.write_all()
    if 'https' in CONFIGS.complete_contexts():
        cmd = ['a2ensite', 'openstack_https_frontend']
        check_call(cmd)
    else:
        cmd = ['a2dissite', 'openstack_https_frontend']
        check_call(cmd)


@hooks.hook('upgrade-charm')
@restart_on_change(restart_map(), stopstart=True)
def upgrade_charm():
    apt_install(filter_installed_packages(determine_packages()))
    unison.ssh_authorized_peers(user=SSH_USER,
                                group='keystone',
                                peer_interface='cluster',
                                ensure_local_user=True)
    synchronize_ca()
    if eligible_leader(CLUSTER_RES):
        log('Cluster leader - ensuring endpoint configuration'
            ' is up to date')
        time.sleep(10)
        ensure_initial_admin(config)
        # Deal with interface changes for icehouse
        for r_id in relation_ids('identity-service'):
            for unit in relation_list(r_id):
                identity_changed(relation_id=r_id,
                                 remote_unit=unit)
    CONFIGS.write_all()


def main():
    try:
        hooks.execute(sys.argv)
    except UnregisteredHookError as e:
        log('Unknown hook {} - skipping.'.format(e))


if __name__ == '__main__':
    main()<|MERGE_RESOLUTION|>--- conflicted
+++ resolved
@@ -68,13 +68,9 @@
 from charmhelpers.contrib.network.ip import (
     get_iface_for_address,
     get_netmask_for_address,
-<<<<<<< HEAD
-    get_address_in_network
-=======
     get_address_in_network,
     get_ipv6_addr,
     is_ipv6
->>>>>>> 580073d9
 )
 from charmhelpers.contrib.openstack.context import ADDRESS_TYPES
 
@@ -224,13 +220,8 @@
 
     if config('prefer-ipv6'):
         private_addr = get_ipv6_addr(exc_list=[config('vip')])[0]
-    else:
-        private_addr = unit_get('private-address')
-
-    address = get_address_in_network(config('os-internal-network'),
-                                     private_addr)
-    relation_set(relation_id=relation_id,
-                 relation_settings={'private-address': address})
+        relation_set(relation_id=relation_id,
+                     relation_settings={'private-address': private_addr})
 
 
 @hooks.hook('cluster-relation-changed',
@@ -306,18 +297,9 @@
         ensure_initial_admin(config)
         log('Cluster configured, notifying other services and updating '
             'keystone endpoint configuration')
-<<<<<<< HEAD
-        # TODO: fixup
-        for rid in relation_ids('identity-service'):
-            relation_set(relation_id=rid,
-                         auth_host=config('vip'),
-                         service_host=config('vip'))
-=======
-
     for rid in relation_ids('identity-service'):
         for unit in related_units(rid):
             identity_changed(relation_id=rid, remote_unit=unit)
->>>>>>> 580073d9
 
 
 @hooks.hook('identity-admin-relation-changed')
