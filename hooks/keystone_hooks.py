#!/usr/bin/python

<<<<<<< HEAD
import time
import urlparse

from base64 import b64encode
=======
import os
import sys
import time

from subprocess import check_call

from charmhelpers.contrib import unison

from charmhelpers.core.hookenv import (
    Hooks,
    UnregisteredHookError,
    config,
    log,
    relation_get,
    relation_ids,
    relation_set,
    unit_get,
)

from charmhelpers.core.host import (
    mkdir,
    restart_on_change,
)

from charmhelpers.fetch import (
    apt_install, apt_update,
    filter_installed_packages
)

from charmhelpers.contrib.openstack.utils import (
    configure_installation_source,
    openstack_upgrade_available,
)
>>>>>>> c15ac441

from keystone_utils import (
    config_dirty,
    config_get,
    execute,
    update_config_block,
    set_admin_token,
    ensure_initial_admin,
    create_service_entry,
    create_endpoint_template,
    create_role,
    get_admin_token,
    get_service_password,
    create_user,
    grant_role,
    get_ca,
    synchronize_service_credentials,
    do_openstack_upgrade,
    configure_pki_tokens,
    SSH_USER,
    SSL_DIR,
    CLUSTER_RES,
    https
    )

from lib.openstack_common import (
    get_os_codename_install_source,
    get_os_codename_package,
    get_os_version_codename,
    get_os_version_package,
    save_script_rc
    )
import lib.unison as unison
import lib.utils as utils
import lib.cluster_utils as cluster
import lib.haproxy_utils as haproxy

from charmhelpers.payload.execd import execd_preinstall

config = config_get()

packages = [
    "keystone", "python-mysqldb", "pwgen",
    "haproxy", "python-jinja2", "openssl", "unison",
    "python-sqlalchemy"
    ]
service = "keystone"

# used to verify joined services are valid openstack components.
# this should reflect the current "core" components of openstack
# and be expanded as we add support for them as a distro
valid_services = {
    "nova": {
        "type": "compute",
        "desc": "Nova Compute Service"
    },
    "novav3": {
        "type": "computev3",
        "desc": "Nova Compute Service (v3 API)"
    },
    "nova-volume": {
        "type": "volume",
        "desc": "Nova Volume Service"
    },
    "cinder": {
        "type": "volume",
        "desc": "Cinder Volume Service"
    },
    "ec2": {
        "type": "ec2",
        "desc": "EC2 Compatibility Layer"
    },
    "glance": {
        "type": "image",
        "desc": "Glance Image Service"
    },
    "s3": {
        "type": "s3",
        "desc": "S3 Compatible object-store"
    },
    "swift": {
        "type": "object-store",
        "desc": "Swift Object Storage Service"
    },
    "quantum": {
        "type": "network",
        "desc": "Quantum Networking Service"
    },
    "neutron": {
        "type": "network",
        "desc": "Neutron Networking Service"
    },
    "oxygen": {
        "type": "oxygen",
        "desc": "Oxygen Cloud Image Service"
    },
    "ceilometer": {
        "type": "metering",
        "desc": "Ceilometer Metering Service"
    },
    "heat": {
        "type": "orchestration",
        "desc": "Heat Orchestration API"
    },
    "heat-cfn": {
        "type": "cloudformation",
        "desc": "Heat CloudFormation API"
    }
}

<<<<<<< HEAD

def install_hook():
    execd_preinstall()
    utils.configure_source()
    utils.install(*packages)
    update_config_block('DEFAULT',
                public_port=cluster.determine_api_port(config["service-port"]))
    update_config_block('DEFAULT',
                admin_port=cluster.determine_api_port(config["admin-port"]))
    update_config_block('DEFAULT', use_syslog=config["use-syslog"])
    set_admin_token(config['admin-token'])

    # set all backends to use sql+sqlite, if they are not already by default
    update_config_block('sql',
                        connection='sqlite:////var/lib/keystone/keystone.db')
    update_config_block('identity',
                        driver='keystone.identity.backends.sql.Identity')
    update_config_block('catalog',
                        driver='keystone.catalog.backends.sql.Catalog')
    update_config_block('token',
                        driver='keystone.token.backends.sql.Token')
    update_config_block('ec2',
                        driver='keystone.contrib.ec2.backends.sql.Ec2')

    utils.stop('keystone')
    execute("keystone-manage db_sync")
    utils.start('keystone')

    # ensure user + permissions for peer relations that
    # may be syncing data there via SSH_USER.
    unison.ensure_user(user=SSH_USER, group='keystone')
    execute("chmod -R g+wrx /var/lib/keystone/")

    time.sleep(5)
    ensure_initial_admin(config)
=======

@hooks.hook()
def install():
    execd_preinstall()
    configure_installation_source(config('openstack-origin'))
    apt_update()
    apt_install(determine_packages(), fatal=True)


@hooks.hook('config-changed')
@restart_on_change(restart_map())
def config_changed():
    unison.ensure_user(user=SSH_USER, group='keystone')
    homedir = unison.get_homedir(SSH_USER)
    if not os.path.isdir(homedir):
        mkdir(homedir, SSH_USER, 'keystone', 0o775)

    if openstack_upgrade_available('keystone'):
        do_openstack_upgrade(configs=CONFIGS)

    check_call(['chmod', '-R', 'g+wrx', '/var/lib/keystone/'])

    save_script_rc()
    configure_https()
    CONFIGS.write_all()
    if eligible_leader(CLUSTER_RES):
        migrate_database()
        ensure_initial_admin(config)
        log('Firing identity_changed hook for all related services.')
        # HTTPS may have been set - so fire all identity relations
        # again
        for r_id in relation_ids('identity-service'):
            for unit in relation_list(r_id):
                identity_changed(relation_id=r_id,
                                 remote_unit=unit)
>>>>>>> c15ac441


def db_joined():
    relation_data = {
        "database": config["database"],
        "username": config["database-user"],
        "hostname": config["hostname"]
        }
    utils.relation_set(**relation_data)


def db_changed():
<<<<<<< HEAD
    relation_data = utils.relation_get_dict()
    if ('password' not in relation_data or
        'db_host' not in relation_data):
        utils.juju_log('INFO',
                       "db_host or password not set. Peer not ready, exit 0")
        return

    update_config_block('sql', connection="mysql://%s:%s@%s/%s" %
                            (config["database-user"],
                             relation_data["password"],
                             relation_data["db_host"],
                             config["database"]))

    if cluster.eligible_leader(CLUSTER_RES):
        utils.juju_log('INFO',
                       'Cluster leader, performing db-sync')
        execute("keystone-manage db_sync", echo=True)

    if config_dirty():
        utils.restart('keystone')

    time.sleep(5)

    if cluster.eligible_leader(CLUSTER_RES):
        ensure_initial_admin(config)
        # If the backend database has been switched to something new and there
        # are existing identity-service relations,, service entries need to be
        # recreated in the new database.  Re-executing identity-service-changed
        # will do this.
        for rid in utils.relation_ids('identity-service'):
            for unit in utils.relation_list(rid=rid):
                utils.juju_log('INFO',
                               "Re-exec'ing identity-service-changed"
                               " for: %s - %s" % (rid, unit))
                identity_changed(relation_id=rid, remote_unit=unit)


def ensure_valid_service(service):
    if service not in valid_services.keys():
        utils.juju_log('WARNING',
                       "Invalid service requested: '%s'" % service)
        utils.relation_set(admin_token=-1)
        return


def add_endpoint(region, service, publicurl, adminurl, internalurl):
    desc = valid_services[service]["desc"]
    service_type = valid_services[service]["type"]
    create_service_entry(service, service_type, desc)
    create_endpoint_template(region=region, service=service,
                             publicurl=publicurl,
                             adminurl=adminurl,
                             internalurl=internalurl)
=======
    if 'shared-db' not in CONFIGS.complete_contexts():
        log('shared-db relation incomplete. Peer not ready?')
    else:
        CONFIGS.write(KEYSTONE_CONF)
        if eligible_leader(CLUSTER_RES):
            migrate_database()
            ensure_initial_admin(config)
>>>>>>> c15ac441


def identity_joined():
    """ Do nothing until we get information about requested service """
    pass


<<<<<<< HEAD
def get_requested_roles(settings):
    ''' Retrieve any valid requested_roles from dict settings '''
    if ('requested_roles' in settings and
        settings['requested_roles'] not in ['None', None]):
        return settings['requested_roles'].split(',')
    else:
        return []


def identity_changed(relation_id=None, remote_unit=None):
    """ A service has advertised its API endpoints, create an entry in the
        service catalog.
        Optionally allow this hook to be re-fired for an existing
        relation+unit, for context see see db_changed().
    """
    if not cluster.eligible_leader(CLUSTER_RES):
        utils.juju_log('INFO',
                       'Deferring identity_changed() to service leader.')
        return

    settings = utils.relation_get_dict(relation_id=relation_id,
                                       remote_unit=remote_unit)

    # the minimum settings needed per endpoint
    single = set(['service', 'region', 'public_url', 'admin_url',
                  'internal_url'])
    if single.issubset(settings):
        # other end of relation advertised only one endpoint
        if 'None' in [v for k, v in settings.iteritems()]:
            # Some backend services advertise no endpoint but require a
            # hook execution to update auth strategy.
            relation_data = {}
            # Check if clustered and use vip + haproxy ports if so
            if cluster.is_clustered():
                relation_data["auth_host"] = config['vip']
                relation_data["service_host"] = config['vip']
            else:
                relation_data["auth_host"] = config['hostname']
                relation_data["service_host"] = config['hostname']
            relation_data["auth_port"] = config['admin-port']
            relation_data["service_port"] = config['service-port']
            if config['https-service-endpoints'] in ['True', 'true']:
                # Pass CA cert as client will need it to
                # verify https connections
                ca = get_ca(user=SSH_USER)
                ca_bundle = ca.get_ca_bundle()
                relation_data['https_keystone'] = 'True'
                relation_data['ca_cert'] = b64encode(ca_bundle)
            if relation_id:
                relation_data['rid'] = relation_id
            # Allow the remote service to request creation of any additional
            # roles. Currently used by Horizon
            for role in get_requested_roles(settings):
                utils.juju_log('INFO',
                               "Creating requested role: %s" % role)
                create_role(role)
            utils.relation_set(**relation_data)
            return
        else:
            ensure_valid_service(settings['service'])
            add_endpoint(region=settings['region'],
                         service=settings['service'],
                         publicurl=settings['public_url'],
                         adminurl=settings['admin_url'],
                         internalurl=settings['internal_url'])
            service_username = settings['service']
            https_cn = urlparse.urlparse(settings['internal_url'])
            https_cn = https_cn.hostname
    else:
        # assemble multiple endpoints from relation data. service name
        # should be prepended to setting name, ie:
        #  realtion-set ec2_service=$foo ec2_region=$foo ec2_public_url=$foo
        #  relation-set nova_service=$foo nova_region=$foo nova_public_url=$foo
        # Results in a dict that looks like:
        # { 'ec2': {
        #       'service': $foo
        #       'region': $foo
        #       'public_url': $foo
        #   }
        #   'nova': {
        #       'service': $foo
        #       'region': $foo
        #       'public_url': $foo
        #   }
        # }
        endpoints = {}
        for k, v in settings.iteritems():
            ep = k.split('_')[0]
            x = '_'.join(k.split('_')[1:])
            if ep not in endpoints:
                endpoints[ep] = {}
            endpoints[ep][x] = v
        services = []
        https_cn = None
        for ep in endpoints:
            # weed out any unrelated relation stuff Juju might have added
            # by ensuring each possible endpiont has appropriate fields
            #  ['service', 'region', 'public_url', 'admin_url', 'internal_url']
            if single.issubset(endpoints[ep]):
                ep = endpoints[ep]
                ensure_valid_service(ep['service'])
                add_endpoint(region=ep['region'], service=ep['service'],
                             publicurl=ep['public_url'],
                             adminurl=ep['admin_url'],
                             internalurl=ep['internal_url'])
                services.append(ep['service'])
                if not https_cn:
                    https_cn = urlparse.urlparse(ep['internal_url'])
                    https_cn = https_cn.hostname
        service_username = '_'.join(services)

    if 'None' in [v for k, v in settings.iteritems()]:
        return

    if not service_username:
        return

    token = get_admin_token()
    utils.juju_log('INFO',
                   "Creating service credentials for '%s'" % service_username)

    service_password = get_service_password(service_username)
    create_user(service_username, service_password, config['service-tenant'])
    grant_role(service_username, config['admin-role'],
               config['service-tenant'])

    # Allow the remote service to request creation of any additional roles.
    # Currently used by Swift and Ceilometer.
    for role in get_requested_roles(settings):
        utils.juju_log('INFO',
                       "Creating requested role: %s" % role)
        create_role(role, service_username,
                    config['service-tenant'])

    # As of https://review.openstack.org/#change,4675, all nodes hosting
    # an endpoint(s) needs a service username and password assigned to
    # the service tenant and granted admin role.
    # note: config['service-tenant'] is created in utils.ensure_initial_admin()
    # we return a token, information about our API endpoints, and the generated
    # service credentials
    relation_data = {
        "admin_token": token,
        "service_host": config["hostname"],
        "service_port": config["service-port"],
        "auth_host": config["hostname"],
        "auth_port": config["admin-port"],
        "service_username": service_username,
        "service_password": service_password,
        "service_tenant": config['service-tenant'],
        "https_keystone": "False",
        "ssl_cert": "",
        "ssl_key": "",
        "ca_cert": ""
    }

    if relation_id:
        relation_data['rid'] = relation_id

    # Check if clustered and use vip + haproxy ports if so
    if cluster.is_clustered():
        relation_data["auth_host"] = config['vip']
        relation_data["service_host"] = config['vip']

    # generate or get a new cert/key for service if set to manage certs.
    if config['https-service-endpoints'] in ['True', 'true']:
        ca = get_ca(user=SSH_USER)
        cert, key = ca.get_cert_and_key(common_name=https_cn)
        ca_bundle = ca.get_ca_bundle()
        relation_data['ssl_cert'] = b64encode(cert)
        relation_data['ssl_key'] = b64encode(key)
        relation_data['ca_cert'] = b64encode(ca_bundle)
        relation_data['https_keystone'] = 'True'
        unison.sync_to_peers(peer_interface='cluster',
                             paths=[SSL_DIR], user=SSH_USER, verbose=True)
    utils.relation_set(**relation_data)
    synchronize_service_credentials()


def config_changed():
    unison.ensure_user(user=SSH_USER, group='keystone')
    execute("chmod -R g+wrx /var/lib/keystone/")

    # Determine whether or not we should do an upgrade, based on the
    # the version offered in keyston-release.
    available = get_os_codename_install_source(config['openstack-origin'])
    installed = get_os_codename_package('keystone')

    if (available and
        get_os_version_codename(available) > \
            get_os_version_codename(installed)):
        # TODO: fixup this call to work like utils.install()
        do_openstack_upgrade(config['openstack-origin'], ' '.join(packages))
        # Ensure keystone group permissions
        execute("chmod -R g+wrx /var/lib/keystone/")

    env_vars = {'OPENSTACK_SERVICE_KEYSTONE': 'keystone',
                'OPENSTACK_PORT_ADMIN': cluster.determine_api_port(
                    config['admin-port']),
                'OPENSTACK_PORT_PUBLIC': cluster.determine_api_port(
                    config['service-port'])}
    save_script_rc(**env_vars)

    set_admin_token(config['admin-token'])

    if cluster.eligible_leader(CLUSTER_RES):
        utils.juju_log('INFO',
                       'Cluster leader - ensuring endpoint configuration'
                       ' is up to date')
        ensure_initial_admin(config)

    update_config_block('logger_root', level=config['log-level'],
                        file='/etc/keystone/logging.conf')
    update_config_block('DEFAULT', use_syslog=config["use-syslog"])
    if get_os_version_package('keystone') >= '2013.1':
        # PKI introduced in Grizzly
        configure_pki_tokens(config)

    if config_dirty():
        utils.restart('keystone')
        time.sleep(10)

    if cluster.eligible_leader(CLUSTER_RES):
        utils.juju_log('INFO',
                       'Firing identity_changed hook'
                       ' for all related services.')
        # HTTPS may have been set - so fire all identity relations
        # again
        for r_id in utils.relation_ids('identity-service'):
            for unit in utils.relation_list(r_id):
                identity_changed(relation_id=r_id,
                                 remote_unit=unit)


def upgrade_charm():
    # Ensure all required packages are installed
    utils.install(*packages)
    cluster_changed()
    if cluster.eligible_leader(CLUSTER_RES):
        utils.juju_log('INFO',
                       'Cluster leader - ensuring endpoint configuration'
                       ' is up to date')
        ensure_initial_admin(config)
=======
@hooks.hook('identity-service-relation-changed')
def identity_changed(relation_id=None, remote_unit=None):
    if eligible_leader(CLUSTER_RES):
        add_service_to_keystone(relation_id, remote_unit)
        synchronize_service_credentials()
    else:
        log('Deferring identity_changed() to service leader.')
>>>>>>> c15ac441


def cluster_joined():
    unison.ssh_authorized_peers(user=SSH_USER,
                                group='keystone',
                                peer_interface='cluster',
                                ensure_local_user=True)
    update_config_block('DEFAULT',
        public_port=cluster.determine_api_port(config["service-port"]))
    update_config_block('DEFAULT',
        admin_port=cluster.determine_api_port(config["admin-port"]))
    if config_dirty():
        utils.restart('keystone')
    service_ports = {
        "keystone_admin": [
            cluster.determine_haproxy_port(config['admin-port']),
            cluster.determine_api_port(config["admin-port"])
            ],
        "keystone_service": [
            cluster.determine_haproxy_port(config['service-port']),
            cluster.determine_api_port(config["service-port"])
            ]
        }
    haproxy.configure_haproxy(service_ports)


def cluster_changed():
    unison.ssh_authorized_peers(user=SSH_USER,
                                group='keystone',
                                peer_interface='cluster',
                                ensure_local_user=True)
    synchronize_service_credentials()
    service_ports = {
        "keystone_admin": [
            cluster.determine_haproxy_port(config['admin-port']),
            cluster.determine_api_port(config["admin-port"])
            ],
        "keystone_service": [
            cluster.determine_haproxy_port(config['service-port']),
            cluster.determine_api_port(config["service-port"])
            ]
        }
    haproxy.configure_haproxy(service_ports)


def ha_relation_changed():
    relation_data = utils.relation_get_dict()
    if ('clustered' in relation_data and
        cluster.is_leader(CLUSTER_RES)):
        utils.juju_log('INFO',
                       'Cluster configured, notifying other services'
                       ' and updating keystone endpoint configuration')
        # Update keystone endpoint to point at VIP
        ensure_initial_admin(config)
        # Tell all related services to start using
        # the VIP and haproxy ports instead
        for r_id in utils.relation_ids('identity-service'):
            utils.relation_set(rid=r_id,
                               auth_host=config['vip'],
                               service_host=config['vip'])


def ha_relation_joined():
    # Obtain the config values necessary for the cluster config. These
    # include multicast port and interface to bind to.
    corosync_bindiface = config['ha-bindiface']
    corosync_mcastport = config['ha-mcastport']
    vip = config['vip']
    vip_cidr = config['vip_cidr']
    vip_iface = config['vip_iface']

    # Obtain resources
    resources = {
        'res_ks_vip': 'ocf:heartbeat:IPaddr2',
        'res_ks_haproxy': 'lsb:haproxy'
        }
    resource_params = {
        'res_ks_vip': 'params ip="%s" cidr_netmask="%s" nic="%s"' % \
                      (vip, vip_cidr, vip_iface),
        'res_ks_haproxy': 'op monitor interval="5s"'
        }
    init_services = {
        'res_ks_haproxy': 'haproxy'
        }
    clones = {
        'cl_ks_haproxy': 'res_ks_haproxy'
<<<<<<< HEAD
        }

    utils.relation_set(init_services=init_services,
                       corosync_bindiface=corosync_bindiface,
                       corosync_mcastport=corosync_mcastport,
                       resources=resources,
                       resource_params=resource_params,
                       clones=clones)


hooks = {
    "install": install_hook,
    "shared-db-relation-joined": db_joined,
    "shared-db-relation-changed": db_changed,
    "identity-service-relation-joined": identity_joined,
    "identity-service-relation-changed": identity_changed,
    "config-changed": config_changed,
    "cluster-relation-joined": cluster_joined,
    "cluster-relation-changed": cluster_changed,
    "cluster-relation-departed": cluster_changed,
    "ha-relation-joined": ha_relation_joined,
    "ha-relation-changed": ha_relation_changed,
    "upgrade-charm": upgrade_charm
}

utils.do_hooks(hooks)
=======
    }
    relation_set(init_services=init_services,
                 corosync_bindiface=config['ha-bindiface'],
                 corosync_mcastport=config['ha-mcastport'],
                 resources=resources,
                 resource_params=resource_params,
                 clones=clones)


@hooks.hook('ha-relation-changed')
@restart_on_change(restart_map())
def ha_changed():
    clustered = relation_get('clustered')
    CONFIGS.write_all()
    if (clustered is not None and
            is_leader(CLUSTER_RES)):
        ensure_initial_admin(config)
        log('Cluster configured, notifying other services and updating '
            'keystone endpoint configuration')
        for rid in relation_ids('identity-service'):
            relation_set(rid=rid,
                         auth_host=config('vip'),
                         service_host=config('vip'))


def configure_https():
    '''
    Enables SSL API Apache config if appropriate and kicks identity-service
    with any required api updates.
    '''
    # need to write all to ensure changes to the entire request pipeline
    # propagate (c-api, haprxy, apache)
    CONFIGS.write_all()
    if 'https' in CONFIGS.complete_contexts():
        cmd = ['a2ensite', 'openstack_https_frontend']
        check_call(cmd)
    else:
        cmd = ['a2dissite', 'openstack_https_frontend']
        check_call(cmd)


@hooks.hook('upgrade-charm')
@restart_on_change(restart_map(), stopstart=True)
def upgrade_charm():
    apt_install(filter_installed_packages(determine_packages()))
    cluster_changed()
    if eligible_leader(CLUSTER_RES):
        log('Cluster leader - ensuring endpoint configuration'
            ' is up to date')
        time.sleep(10)
        ensure_initial_admin(config)
    CONFIGS.write_all()


def main():
    try:
        hooks.execute(sys.argv)
    except UnregisteredHookError as e:
        log('Unknown hook {} - skipping.'.format(e))


if __name__ == '__main__':
    main()
>>>>>>> c15ac441
<|MERGE_RESOLUTION|>--- conflicted
+++ resolved
@@ -1,11 +1,5 @@
 #!/usr/bin/python
 
-<<<<<<< HEAD
-import time
-import urlparse
-
-from base64 import b64encode
-=======
 import os
 import sys
 import time
@@ -39,154 +33,34 @@
     configure_installation_source,
     openstack_upgrade_available,
 )
->>>>>>> c15ac441
 
 from keystone_utils import (
-    config_dirty,
-    config_get,
-    execute,
-    update_config_block,
-    set_admin_token,
+    add_service_to_keystone,
+    determine_packages,
+    do_openstack_upgrade,
     ensure_initial_admin,
-    create_service_entry,
-    create_endpoint_template,
-    create_role,
-    get_admin_token,
-    get_service_password,
-    create_user,
-    grant_role,
-    get_ca,
+    migrate_database,
+    save_script_rc,
     synchronize_service_credentials,
-    do_openstack_upgrade,
-    configure_pki_tokens,
+    register_configs,
+    relation_list,
+    restart_map,
+    CLUSTER_RES,
+    KEYSTONE_CONF,
     SSH_USER,
-    SSL_DIR,
-    CLUSTER_RES,
-    https
-    )
-
-from lib.openstack_common import (
-    get_os_codename_install_source,
-    get_os_codename_package,
-    get_os_version_codename,
-    get_os_version_package,
-    save_script_rc
-    )
-import lib.unison as unison
-import lib.utils as utils
-import lib.cluster_utils as cluster
-import lib.haproxy_utils as haproxy
+)
+
+from charmhelpers.contrib.hahelpers.cluster import (
+    eligible_leader,
+    get_hacluster_config,
+    is_leader,
+)
 
 from charmhelpers.payload.execd import execd_preinstall
 
-config = config_get()
-
-packages = [
-    "keystone", "python-mysqldb", "pwgen",
-    "haproxy", "python-jinja2", "openssl", "unison",
-    "python-sqlalchemy"
-    ]
-service = "keystone"
-
-# used to verify joined services are valid openstack components.
-# this should reflect the current "core" components of openstack
-# and be expanded as we add support for them as a distro
-valid_services = {
-    "nova": {
-        "type": "compute",
-        "desc": "Nova Compute Service"
-    },
-    "novav3": {
-        "type": "computev3",
-        "desc": "Nova Compute Service (v3 API)"
-    },
-    "nova-volume": {
-        "type": "volume",
-        "desc": "Nova Volume Service"
-    },
-    "cinder": {
-        "type": "volume",
-        "desc": "Cinder Volume Service"
-    },
-    "ec2": {
-        "type": "ec2",
-        "desc": "EC2 Compatibility Layer"
-    },
-    "glance": {
-        "type": "image",
-        "desc": "Glance Image Service"
-    },
-    "s3": {
-        "type": "s3",
-        "desc": "S3 Compatible object-store"
-    },
-    "swift": {
-        "type": "object-store",
-        "desc": "Swift Object Storage Service"
-    },
-    "quantum": {
-        "type": "network",
-        "desc": "Quantum Networking Service"
-    },
-    "neutron": {
-        "type": "network",
-        "desc": "Neutron Networking Service"
-    },
-    "oxygen": {
-        "type": "oxygen",
-        "desc": "Oxygen Cloud Image Service"
-    },
-    "ceilometer": {
-        "type": "metering",
-        "desc": "Ceilometer Metering Service"
-    },
-    "heat": {
-        "type": "orchestration",
-        "desc": "Heat Orchestration API"
-    },
-    "heat-cfn": {
-        "type": "cloudformation",
-        "desc": "Heat CloudFormation API"
-    }
-}
-
-<<<<<<< HEAD
-
-def install_hook():
-    execd_preinstall()
-    utils.configure_source()
-    utils.install(*packages)
-    update_config_block('DEFAULT',
-                public_port=cluster.determine_api_port(config["service-port"]))
-    update_config_block('DEFAULT',
-                admin_port=cluster.determine_api_port(config["admin-port"]))
-    update_config_block('DEFAULT', use_syslog=config["use-syslog"])
-    set_admin_token(config['admin-token'])
-
-    # set all backends to use sql+sqlite, if they are not already by default
-    update_config_block('sql',
-                        connection='sqlite:////var/lib/keystone/keystone.db')
-    update_config_block('identity',
-                        driver='keystone.identity.backends.sql.Identity')
-    update_config_block('catalog',
-                        driver='keystone.catalog.backends.sql.Catalog')
-    update_config_block('token',
-                        driver='keystone.token.backends.sql.Token')
-    update_config_block('ec2',
-                        driver='keystone.contrib.ec2.backends.sql.Ec2')
-
-    utils.stop('keystone')
-    execute("keystone-manage db_sync")
-    utils.start('keystone')
-
-    # ensure user + permissions for peer relations that
-    # may be syncing data there via SSH_USER.
-    unison.ensure_user(user=SSH_USER, group='keystone')
-    execute("chmod -R g+wrx /var/lib/keystone/")
-
-    time.sleep(5)
-    ensure_initial_admin(config)
-=======
+hooks = Hooks()
+CONFIGS = register_configs()
+
 
 @hooks.hook()
 def install():
@@ -222,74 +96,18 @@
             for unit in relation_list(r_id):
                 identity_changed(relation_id=r_id,
                                  remote_unit=unit)
->>>>>>> c15ac441
-
-
+
+
+@hooks.hook('shared-db-relation-joined')
 def db_joined():
-    relation_data = {
-        "database": config["database"],
-        "username": config["database-user"],
-        "hostname": config["hostname"]
-        }
-    utils.relation_set(**relation_data)
-
-
+    relation_set(database=config('database'),
+                 username=config('database-user'),
+                 hostname=unit_get('private-address'))
+
+
+@hooks.hook('shared-db-relation-changed')
+@restart_on_change(restart_map())
 def db_changed():
-<<<<<<< HEAD
-    relation_data = utils.relation_get_dict()
-    if ('password' not in relation_data or
-        'db_host' not in relation_data):
-        utils.juju_log('INFO',
-                       "db_host or password not set. Peer not ready, exit 0")
-        return
-
-    update_config_block('sql', connection="mysql://%s:%s@%s/%s" %
-                            (config["database-user"],
-                             relation_data["password"],
-                             relation_data["db_host"],
-                             config["database"]))
-
-    if cluster.eligible_leader(CLUSTER_RES):
-        utils.juju_log('INFO',
-                       'Cluster leader, performing db-sync')
-        execute("keystone-manage db_sync", echo=True)
-
-    if config_dirty():
-        utils.restart('keystone')
-
-    time.sleep(5)
-
-    if cluster.eligible_leader(CLUSTER_RES):
-        ensure_initial_admin(config)
-        # If the backend database has been switched to something new and there
-        # are existing identity-service relations,, service entries need to be
-        # recreated in the new database.  Re-executing identity-service-changed
-        # will do this.
-        for rid in utils.relation_ids('identity-service'):
-            for unit in utils.relation_list(rid=rid):
-                utils.juju_log('INFO',
-                               "Re-exec'ing identity-service-changed"
-                               " for: %s - %s" % (rid, unit))
-                identity_changed(relation_id=rid, remote_unit=unit)
-
-
-def ensure_valid_service(service):
-    if service not in valid_services.keys():
-        utils.juju_log('WARNING',
-                       "Invalid service requested: '%s'" % service)
-        utils.relation_set(admin_token=-1)
-        return
-
-
-def add_endpoint(region, service, publicurl, adminurl, internalurl):
-    desc = valid_services[service]["desc"]
-    service_type = valid_services[service]["type"]
-    create_service_entry(service, service_type, desc)
-    create_endpoint_template(region=region, service=service,
-                             publicurl=publicurl,
-                             adminurl=adminurl,
-                             internalurl=internalurl)
-=======
     if 'shared-db' not in CONFIGS.complete_contexts():
         log('shared-db relation incomplete. Peer not ready?')
     else:
@@ -297,258 +115,14 @@
         if eligible_leader(CLUSTER_RES):
             migrate_database()
             ensure_initial_admin(config)
->>>>>>> c15ac441
-
-
+
+
+@hooks.hook('identity-service-relation-joined')
 def identity_joined():
     """ Do nothing until we get information about requested service """
     pass
 
 
-<<<<<<< HEAD
-def get_requested_roles(settings):
-    ''' Retrieve any valid requested_roles from dict settings '''
-    if ('requested_roles' in settings and
-        settings['requested_roles'] not in ['None', None]):
-        return settings['requested_roles'].split(',')
-    else:
-        return []
-
-
-def identity_changed(relation_id=None, remote_unit=None):
-    """ A service has advertised its API endpoints, create an entry in the
-        service catalog.
-        Optionally allow this hook to be re-fired for an existing
-        relation+unit, for context see see db_changed().
-    """
-    if not cluster.eligible_leader(CLUSTER_RES):
-        utils.juju_log('INFO',
-                       'Deferring identity_changed() to service leader.')
-        return
-
-    settings = utils.relation_get_dict(relation_id=relation_id,
-                                       remote_unit=remote_unit)
-
-    # the minimum settings needed per endpoint
-    single = set(['service', 'region', 'public_url', 'admin_url',
-                  'internal_url'])
-    if single.issubset(settings):
-        # other end of relation advertised only one endpoint
-        if 'None' in [v for k, v in settings.iteritems()]:
-            # Some backend services advertise no endpoint but require a
-            # hook execution to update auth strategy.
-            relation_data = {}
-            # Check if clustered and use vip + haproxy ports if so
-            if cluster.is_clustered():
-                relation_data["auth_host"] = config['vip']
-                relation_data["service_host"] = config['vip']
-            else:
-                relation_data["auth_host"] = config['hostname']
-                relation_data["service_host"] = config['hostname']
-            relation_data["auth_port"] = config['admin-port']
-            relation_data["service_port"] = config['service-port']
-            if config['https-service-endpoints'] in ['True', 'true']:
-                # Pass CA cert as client will need it to
-                # verify https connections
-                ca = get_ca(user=SSH_USER)
-                ca_bundle = ca.get_ca_bundle()
-                relation_data['https_keystone'] = 'True'
-                relation_data['ca_cert'] = b64encode(ca_bundle)
-            if relation_id:
-                relation_data['rid'] = relation_id
-            # Allow the remote service to request creation of any additional
-            # roles. Currently used by Horizon
-            for role in get_requested_roles(settings):
-                utils.juju_log('INFO',
-                               "Creating requested role: %s" % role)
-                create_role(role)
-            utils.relation_set(**relation_data)
-            return
-        else:
-            ensure_valid_service(settings['service'])
-            add_endpoint(region=settings['region'],
-                         service=settings['service'],
-                         publicurl=settings['public_url'],
-                         adminurl=settings['admin_url'],
-                         internalurl=settings['internal_url'])
-            service_username = settings['service']
-            https_cn = urlparse.urlparse(settings['internal_url'])
-            https_cn = https_cn.hostname
-    else:
-        # assemble multiple endpoints from relation data. service name
-        # should be prepended to setting name, ie:
-        #  realtion-set ec2_service=$foo ec2_region=$foo ec2_public_url=$foo
-        #  relation-set nova_service=$foo nova_region=$foo nova_public_url=$foo
-        # Results in a dict that looks like:
-        # { 'ec2': {
-        #       'service': $foo
-        #       'region': $foo
-        #       'public_url': $foo
-        #   }
-        #   'nova': {
-        #       'service': $foo
-        #       'region': $foo
-        #       'public_url': $foo
-        #   }
-        # }
-        endpoints = {}
-        for k, v in settings.iteritems():
-            ep = k.split('_')[0]
-            x = '_'.join(k.split('_')[1:])
-            if ep not in endpoints:
-                endpoints[ep] = {}
-            endpoints[ep][x] = v
-        services = []
-        https_cn = None
-        for ep in endpoints:
-            # weed out any unrelated relation stuff Juju might have added
-            # by ensuring each possible endpiont has appropriate fields
-            #  ['service', 'region', 'public_url', 'admin_url', 'internal_url']
-            if single.issubset(endpoints[ep]):
-                ep = endpoints[ep]
-                ensure_valid_service(ep['service'])
-                add_endpoint(region=ep['region'], service=ep['service'],
-                             publicurl=ep['public_url'],
-                             adminurl=ep['admin_url'],
-                             internalurl=ep['internal_url'])
-                services.append(ep['service'])
-                if not https_cn:
-                    https_cn = urlparse.urlparse(ep['internal_url'])
-                    https_cn = https_cn.hostname
-        service_username = '_'.join(services)
-
-    if 'None' in [v for k, v in settings.iteritems()]:
-        return
-
-    if not service_username:
-        return
-
-    token = get_admin_token()
-    utils.juju_log('INFO',
-                   "Creating service credentials for '%s'" % service_username)
-
-    service_password = get_service_password(service_username)
-    create_user(service_username, service_password, config['service-tenant'])
-    grant_role(service_username, config['admin-role'],
-               config['service-tenant'])
-
-    # Allow the remote service to request creation of any additional roles.
-    # Currently used by Swift and Ceilometer.
-    for role in get_requested_roles(settings):
-        utils.juju_log('INFO',
-                       "Creating requested role: %s" % role)
-        create_role(role, service_username,
-                    config['service-tenant'])
-
-    # As of https://review.openstack.org/#change,4675, all nodes hosting
-    # an endpoint(s) needs a service username and password assigned to
-    # the service tenant and granted admin role.
-    # note: config['service-tenant'] is created in utils.ensure_initial_admin()
-    # we return a token, information about our API endpoints, and the generated
-    # service credentials
-    relation_data = {
-        "admin_token": token,
-        "service_host": config["hostname"],
-        "service_port": config["service-port"],
-        "auth_host": config["hostname"],
-        "auth_port": config["admin-port"],
-        "service_username": service_username,
-        "service_password": service_password,
-        "service_tenant": config['service-tenant'],
-        "https_keystone": "False",
-        "ssl_cert": "",
-        "ssl_key": "",
-        "ca_cert": ""
-    }
-
-    if relation_id:
-        relation_data['rid'] = relation_id
-
-    # Check if clustered and use vip + haproxy ports if so
-    if cluster.is_clustered():
-        relation_data["auth_host"] = config['vip']
-        relation_data["service_host"] = config['vip']
-
-    # generate or get a new cert/key for service if set to manage certs.
-    if config['https-service-endpoints'] in ['True', 'true']:
-        ca = get_ca(user=SSH_USER)
-        cert, key = ca.get_cert_and_key(common_name=https_cn)
-        ca_bundle = ca.get_ca_bundle()
-        relation_data['ssl_cert'] = b64encode(cert)
-        relation_data['ssl_key'] = b64encode(key)
-        relation_data['ca_cert'] = b64encode(ca_bundle)
-        relation_data['https_keystone'] = 'True'
-        unison.sync_to_peers(peer_interface='cluster',
-                             paths=[SSL_DIR], user=SSH_USER, verbose=True)
-    utils.relation_set(**relation_data)
-    synchronize_service_credentials()
-
-
-def config_changed():
-    unison.ensure_user(user=SSH_USER, group='keystone')
-    execute("chmod -R g+wrx /var/lib/keystone/")
-
-    # Determine whether or not we should do an upgrade, based on the
-    # the version offered in keyston-release.
-    available = get_os_codename_install_source(config['openstack-origin'])
-    installed = get_os_codename_package('keystone')
-
-    if (available and
-        get_os_version_codename(available) > \
-            get_os_version_codename(installed)):
-        # TODO: fixup this call to work like utils.install()
-        do_openstack_upgrade(config['openstack-origin'], ' '.join(packages))
-        # Ensure keystone group permissions
-        execute("chmod -R g+wrx /var/lib/keystone/")
-
-    env_vars = {'OPENSTACK_SERVICE_KEYSTONE': 'keystone',
-                'OPENSTACK_PORT_ADMIN': cluster.determine_api_port(
-                    config['admin-port']),
-                'OPENSTACK_PORT_PUBLIC': cluster.determine_api_port(
-                    config['service-port'])}
-    save_script_rc(**env_vars)
-
-    set_admin_token(config['admin-token'])
-
-    if cluster.eligible_leader(CLUSTER_RES):
-        utils.juju_log('INFO',
-                       'Cluster leader - ensuring endpoint configuration'
-                       ' is up to date')
-        ensure_initial_admin(config)
-
-    update_config_block('logger_root', level=config['log-level'],
-                        file='/etc/keystone/logging.conf')
-    update_config_block('DEFAULT', use_syslog=config["use-syslog"])
-    if get_os_version_package('keystone') >= '2013.1':
-        # PKI introduced in Grizzly
-        configure_pki_tokens(config)
-
-    if config_dirty():
-        utils.restart('keystone')
-        time.sleep(10)
-
-    if cluster.eligible_leader(CLUSTER_RES):
-        utils.juju_log('INFO',
-                       'Firing identity_changed hook'
-                       ' for all related services.')
-        # HTTPS may have been set - so fire all identity relations
-        # again
-        for r_id in utils.relation_ids('identity-service'):
-            for unit in utils.relation_list(r_id):
-                identity_changed(relation_id=r_id,
-                                 remote_unit=unit)
-
-
-def upgrade_charm():
-    # Ensure all required packages are installed
-    utils.install(*packages)
-    cluster_changed()
-    if cluster.eligible_leader(CLUSTER_RES):
-        utils.juju_log('INFO',
-                       'Cluster leader - ensuring endpoint configuration'
-                       ' is up to date')
-        ensure_initial_admin(config)
-=======
 @hooks.hook('identity-service-relation-changed')
 def identity_changed(relation_id=None, remote_unit=None):
     if eligible_leader(CLUSTER_RES):
@@ -556,121 +130,46 @@
         synchronize_service_credentials()
     else:
         log('Deferring identity_changed() to service leader.')
->>>>>>> c15ac441
-
-
+
+
+@hooks.hook('cluster-relation-joined')
 def cluster_joined():
     unison.ssh_authorized_peers(user=SSH_USER,
-                                group='keystone',
+                                group='juju_keystone',
                                 peer_interface='cluster',
                                 ensure_local_user=True)
-    update_config_block('DEFAULT',
-        public_port=cluster.determine_api_port(config["service-port"]))
-    update_config_block('DEFAULT',
-        admin_port=cluster.determine_api_port(config["admin-port"]))
-    if config_dirty():
-        utils.restart('keystone')
-    service_ports = {
-        "keystone_admin": [
-            cluster.determine_haproxy_port(config['admin-port']),
-            cluster.determine_api_port(config["admin-port"])
-            ],
-        "keystone_service": [
-            cluster.determine_haproxy_port(config['service-port']),
-            cluster.determine_api_port(config["service-port"])
-            ]
-        }
-    haproxy.configure_haproxy(service_ports)
-
-
+
+
+@hooks.hook('cluster-relation-changed',
+            'cluster-relation-departed')
+@restart_on_change(restart_map(), stopstart=True)
 def cluster_changed():
     unison.ssh_authorized_peers(user=SSH_USER,
                                 group='keystone',
                                 peer_interface='cluster',
                                 ensure_local_user=True)
     synchronize_service_credentials()
-    service_ports = {
-        "keystone_admin": [
-            cluster.determine_haproxy_port(config['admin-port']),
-            cluster.determine_api_port(config["admin-port"])
-            ],
-        "keystone_service": [
-            cluster.determine_haproxy_port(config['service-port']),
-            cluster.determine_api_port(config["service-port"])
-            ]
-        }
-    haproxy.configure_haproxy(service_ports)
-
-
-def ha_relation_changed():
-    relation_data = utils.relation_get_dict()
-    if ('clustered' in relation_data and
-        cluster.is_leader(CLUSTER_RES)):
-        utils.juju_log('INFO',
-                       'Cluster configured, notifying other services'
-                       ' and updating keystone endpoint configuration')
-        # Update keystone endpoint to point at VIP
-        ensure_initial_admin(config)
-        # Tell all related services to start using
-        # the VIP and haproxy ports instead
-        for r_id in utils.relation_ids('identity-service'):
-            utils.relation_set(rid=r_id,
-                               auth_host=config['vip'],
-                               service_host=config['vip'])
-
-
-def ha_relation_joined():
-    # Obtain the config values necessary for the cluster config. These
-    # include multicast port and interface to bind to.
-    corosync_bindiface = config['ha-bindiface']
-    corosync_mcastport = config['ha-mcastport']
-    vip = config['vip']
-    vip_cidr = config['vip_cidr']
-    vip_iface = config['vip_iface']
-
-    # Obtain resources
+    CONFIGS.write_all()
+
+
+@hooks.hook('ha-relation-joined')
+def ha_joined():
+    config = get_hacluster_config()
     resources = {
         'res_ks_vip': 'ocf:heartbeat:IPaddr2',
-        'res_ks_haproxy': 'lsb:haproxy'
-        }
+        'res_ks_haproxy': 'lsb:haproxy',
+    }
+    vip_params = 'params ip="%s" cidr_netmask="%s" nic="%s"' % \
+                 (config['vip'], config['vip_cidr'], config['vip_iface'])
     resource_params = {
-        'res_ks_vip': 'params ip="%s" cidr_netmask="%s" nic="%s"' % \
-                      (vip, vip_cidr, vip_iface),
+        'res_ks_vip': vip_params,
         'res_ks_haproxy': 'op monitor interval="5s"'
-        }
+    }
     init_services = {
         'res_ks_haproxy': 'haproxy'
-        }
+    }
     clones = {
         'cl_ks_haproxy': 'res_ks_haproxy'
-<<<<<<< HEAD
-        }
-
-    utils.relation_set(init_services=init_services,
-                       corosync_bindiface=corosync_bindiface,
-                       corosync_mcastport=corosync_mcastport,
-                       resources=resources,
-                       resource_params=resource_params,
-                       clones=clones)
-
-
-hooks = {
-    "install": install_hook,
-    "shared-db-relation-joined": db_joined,
-    "shared-db-relation-changed": db_changed,
-    "identity-service-relation-joined": identity_joined,
-    "identity-service-relation-changed": identity_changed,
-    "config-changed": config_changed,
-    "cluster-relation-joined": cluster_joined,
-    "cluster-relation-changed": cluster_changed,
-    "cluster-relation-departed": cluster_changed,
-    "ha-relation-joined": ha_relation_joined,
-    "ha-relation-changed": ha_relation_changed,
-    "upgrade-charm": upgrade_charm
-}
-
-utils.do_hooks(hooks)
-=======
     }
     relation_set(init_services=init_services,
                  corosync_bindiface=config['ha-bindiface'],
@@ -733,5 +232,4 @@
 
 
 if __name__ == '__main__':
-    main()
->>>>>>> c15ac441
+    main()