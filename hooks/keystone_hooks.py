--- conflicted
+++ resolved
@@ -46,11 +46,8 @@
     determine_packages,
     do_openstack_upgrade,
     ensure_initial_admin,
-<<<<<<< HEAD
+    get_admin_passwd,
     git_install,
-=======
-    get_admin_passwd,
->>>>>>> 040aa5de
     migrate_database,
     save_script_rc,
     synchronize_ca,
