#!/usr/bin/python
import hashlib
import json
import os
import stat
import sys

from subprocess import check_call

from charmhelpers.contrib import unison

from charmhelpers.core.hookenv import (
    Hooks,
    UnregisteredHookError,
    config,
    is_relation_made,
    log,
    local_unit,
    DEBUG,
    INFO,
    WARNING,
    ERROR,
    relation_get,
    relation_ids,
    relation_set,
    related_units,
    unit_get,
)

from charmhelpers.core.host import (
    mkdir,
    restart_on_change,
)

from charmhelpers.core.strutils import (
    bool_from_string,
)

from charmhelpers.fetch import (
    apt_install, apt_update,
    filter_installed_packages
)

from charmhelpers.contrib.openstack.utils import (
    configure_installation_source,
    openstack_upgrade_available,
    sync_db_with_multi_ipv6_addresses
)

from keystone_utils import (
    add_service_to_keystone,
    determine_packages,
    do_openstack_upgrade,
    ensure_initial_admin,
    get_admin_passwd,
    migrate_database,
    save_script_rc,
    synchronize_ca_if_changed,
    register_configs,
    restart_map,
    services,
    CLUSTER_RES,
    KEYSTONE_CONF,
    SSH_USER,
    setup_ipv6,
    send_notifications,
    check_peer_actions,
    CA_CERT_PATH,
    ensure_permissions,
    get_ssl_sync_request_units,
    is_ssl_cert_master,
    is_db_ready,
    clear_ssl_synced_units,
    is_db_initialised,
<<<<<<< HEAD
    is_pki_enabled,
    ensure_ssl_dir,
    ensure_pki_dir_permissions,
    force_ssl_sync,
=======
    filter_null,
>>>>>>> 23799b72
)

from charmhelpers.contrib.hahelpers.cluster import (
    is_elected_leader,
    get_hacluster_config,
    peer_units,
)

from charmhelpers.payload.execd import execd_preinstall
from charmhelpers.contrib.peerstorage import (
    peer_retrieve_by_prefix,
    peer_echo,
)
from charmhelpers.contrib.openstack.ip import (
    ADMIN,
    resolve_address,
)
from charmhelpers.contrib.network.ip import (
    get_iface_for_address,
    get_netmask_for_address,
    get_address_in_network,
    get_ipv6_addr,
    is_ipv6,
)
from charmhelpers.contrib.openstack.context import ADDRESS_TYPES

from charmhelpers.contrib.charmsupport import nrpe

hooks = Hooks()
CONFIGS = register_configs()


@hooks.hook()
def install():
    execd_preinstall()
    configure_installation_source(config('openstack-origin'))
    apt_update()
    apt_install(determine_packages(), fatal=True)


@hooks.hook('config-changed')
@restart_on_change(restart_map())
@synchronize_ca_if_changed(fatal=True)
def config_changed():
    if config('prefer-ipv6'):
        setup_ipv6()
        sync_db_with_multi_ipv6_addresses(config('database'),
                                          config('database-user'))

    unison.ensure_user(user=SSH_USER, group='juju_keystone')
    unison.ensure_user(user=SSH_USER, group='keystone')
    homedir = unison.get_homedir(SSH_USER)
    if not os.path.isdir(homedir):
        mkdir(homedir, SSH_USER, 'juju_keystone', 0o775)

    if openstack_upgrade_available('keystone'):
        do_openstack_upgrade(configs=CONFIGS)

    # Ensure ssl dir exists and is unison-accessible
    ensure_ssl_dir()

    check_call(['chmod', '-R', 'g+wrx', '/var/lib/keystone/'])

    # Ensure unison can write to certs dir.
    # FIXME: need to a better way around this e.g. move cert to it's own dir
    # and give that unison permissions.
    path = os.path.dirname(CA_CERT_PATH)
    perms = int(oct(stat.S_IMODE(os.stat(path).st_mode) |
                    (stat.S_IWGRP | stat.S_IXGRP)), base=8)
    ensure_permissions(path, group='keystone', perms=perms)

    save_script_rc()
    configure_https()

    update_nrpe_config()
    CONFIGS.write_all()

    if is_pki_enabled():
        initialise_pki()

    # Update relations since SSL may have been configured. If we have peer
    # units we can rely on the sync to do this in cluster relation.
    if not peer_units():
        update_all_identity_relation_units()

    for rid in relation_ids('identity-admin'):
        admin_relation_changed(rid)

    # Ensure sync request is sent out (needed for any/all ssl change)
    send_ssl_sync_request()

    for r_id in relation_ids('ha'):
        ha_joined(relation_id=r_id)


@synchronize_ca_if_changed(fatal=True)
def initialise_pki():
    """Create certs and keys required for PKI token signing.

    NOTE: keystone.conf [signing] section must be up-to-date prior to
          executing this.
    """
    if is_ssl_cert_master():
        log("Ensuring PKI token certs created", level=DEBUG)
        cmd = ['keystone-manage', 'pki_setup', '--keystone-user', 'keystone',
               '--keystone-group', 'keystone']
        check_call(cmd)

    ensure_pki_dir_permissions()


@hooks.hook('shared-db-relation-joined')
def db_joined():
    if is_relation_made('pgsql-db'):
        # error, postgresql is used
        e = ('Attempting to associate a mysql database when there is already '
             'associated a postgresql one')
        log(e, level=ERROR)
        raise Exception(e)

    if config('prefer-ipv6'):
        sync_db_with_multi_ipv6_addresses(config('database'),
                                          config('database-user'))
    else:
        relation_set(database=config('database'),
                     username=config('database-user'),
                     hostname=unit_get('private-address'))


@hooks.hook('pgsql-db-relation-joined')
def pgsql_db_joined():
    if is_relation_made('shared-db'):
        # raise error
        e = ('Attempting to associate a postgresql database when there'
             ' is already associated a mysql one')
        log(e, level=ERROR)
        raise Exception(e)

    relation_set(database=config('database'))


def update_all_identity_relation_units(check_db_ready=True):
    CONFIGS.write_all()
    if check_db_ready and not is_db_ready():
        log('Allowed_units list provided and this unit not present',
            level=INFO)
        return

    if not is_db_initialised():
        log("Database not yet initialised - deferring identity-relation "
            "updates", level=INFO)
        return

    if is_elected_leader(CLUSTER_RES):
        ensure_initial_admin(config)

    log('Firing identity_changed hook for all related services.')
    for rid in relation_ids('identity-service'):
            for unit in related_units(rid):
                identity_changed(relation_id=rid, remote_unit=unit)


@synchronize_ca_if_changed(force=True)
def update_all_identity_relation_units_force_sync():
    update_all_identity_relation_units()


@hooks.hook('shared-db-relation-changed')
@restart_on_change(restart_map())
@synchronize_ca_if_changed()
def db_changed():
    if 'shared-db' not in CONFIGS.complete_contexts():
        log('shared-db relation incomplete. Peer not ready?')
    else:
        CONFIGS.write(KEYSTONE_CONF)
        if is_elected_leader(CLUSTER_RES):
            # Bugs 1353135 & 1187508. Dbs can appear to be ready before the
            # units acl entry has been added. So, if the db supports passing
            # a list of permitted units then check if we're in the list.
            if not is_db_ready(use_current_context=True):
                log('Allowed_units list provided and this unit not present',
                    level=INFO)
                return

            migrate_database()
            # Ensure any existing service entries are updated in the
            # new database backend. Also avoid duplicate db ready check.
            update_all_identity_relation_units(check_db_ready=False)


@hooks.hook('pgsql-db-relation-changed')
@restart_on_change(restart_map())
@synchronize_ca_if_changed()
def pgsql_db_changed():
    if 'pgsql-db' not in CONFIGS.complete_contexts():
        log('pgsql-db relation incomplete. Peer not ready?')
    else:
        CONFIGS.write(KEYSTONE_CONF)
        if is_elected_leader(CLUSTER_RES):
            if not is_db_ready(use_current_context=True):
                log('Allowed_units list provided and this unit not present',
                    level=INFO)
                return

            migrate_database()
            # Ensure any existing service entries are updated in the
            # new database backend. Also avoid duplicate db ready check.
            update_all_identity_relation_units(check_db_ready=False)


@hooks.hook('identity-service-relation-changed')
@restart_on_change(restart_map())
@synchronize_ca_if_changed()
def identity_changed(relation_id=None, remote_unit=None):
    CONFIGS.write_all()

    notifications = {}
    if is_elected_leader(CLUSTER_RES):
        if not is_db_ready():
            log("identity-service-relation-changed hook fired before db "
                "ready - deferring until db ready", level=WARNING)
            return

        if not is_db_initialised():
            log("Database not yet initialised - deferring identity-relation "
                "updates", level=INFO)
            return

        add_service_to_keystone(relation_id, remote_unit)
        settings = relation_get(rid=relation_id, unit=remote_unit)
        service = settings.get('service', None)
        if service:
            # If service is known and endpoint has changed, notify service if
            # it is related with notifications interface.
            csum = hashlib.sha256()
            # We base the decision to notify on whether these parameters have
            # changed (if csum is unchanged from previous notify, relation will
            # not fire).
            csum.update(settings.get('public_url', None))
            csum.update(settings.get('admin_url', None))
            csum.update(settings.get('internal_url', None))
            notifications['%s-endpoint-changed' % (service)] = csum.hexdigest()
    else:
        # Each unit needs to set the db information otherwise if the unit
        # with the info dies the settings die with it Bug# 1355848
        for rel_id in relation_ids('identity-service'):
            peerdb_settings = peer_retrieve_by_prefix(rel_id)
            # Ensure the null'd settings are unset in the relation.
            peerdb_settings = filter_null(peerdb_settings)
            if 'service_password' in peerdb_settings:
                relation_set(relation_id=rel_id, **peerdb_settings)

        log('Deferring identity_changed() to service leader.')

    if notifications:
        send_notifications(notifications)


def send_ssl_sync_request():
    """Set sync request on cluster relation.

    Value set equals number of ssl configs currently enabled so that if they
    change, we ensure that certs are synced. This setting is consumed by
    cluster-relation-changed ssl master. We also clear the 'synced' set to
    guarantee that a sync will occur.

    Note the we do nothing if the setting is already applied.
    """
    unit = local_unit().replace('/', '-')
    count = 0

    use_https = config('use-https')
    if use_https and bool_from_string(use_https):
        count += 1

    https_service_endpoints = config('https-service-endpoints')
    if (https_service_endpoints and
            bool_from_string(https_service_endpoints)):
        count += 2

<<<<<<< HEAD
    enable_pki = config('enable-pki')
    if enable_pki and bool_from_string(enable_pki):
        count += 3

    if count:
        key = 'ssl-sync-required-%s' % (unit)
        settings = {key: count}
        prev = 0
        rid = None
        for rid in relation_ids('cluster'):
            for unit in related_units(rid):
                _prev = relation_get(rid=rid, unit=unit, attribute=key) or 0
                if _prev and _prev > prev:
                    prev = _prev
=======
    key = 'ssl-sync-required-%s' % (unit)
    settings = {key: count}
>>>>>>> 23799b72

    # If all ssl is disabled ensure this is set to 0 so that cluster hook runs
    # and endpoints are updated.
    if not count:
        log("Setting %s=%s" % (key, count), level=DEBUG)
        for rid in relation_ids('cluster'):
            relation_set(relation_id=rid, relation_settings=settings)

        return

    prev = 0
    rid = None
    for rid in relation_ids('cluster'):
        for unit in related_units(rid):
            _prev = relation_get(rid=rid, unit=unit, attribute=key) or 0
            if _prev and _prev > prev:
                prev = _prev

    if rid and prev < count:
        clear_ssl_synced_units()
        log("Setting %s=%s" % (key, count), level=DEBUG)
        relation_set(relation_id=rid, relation_settings=settings)


@hooks.hook('cluster-relation-joined')
def cluster_joined():
    unison.ssh_authorized_peers(user=SSH_USER,
                                group='juju_keystone',
                                peer_interface='cluster',
                                ensure_local_user=True)

    settings = {}

    for addr_type in ADDRESS_TYPES:
        address = get_address_in_network(
            config('os-{}-network'.format(addr_type))
        )
        if address:
            settings['{}-address'.format(addr_type)] = address

    if config('prefer-ipv6'):
        private_addr = get_ipv6_addr(exc_list=[config('vip')])[0]
        settings['private-address'] = private_addr

    relation_set(relation_settings=settings)
    send_ssl_sync_request()


@hooks.hook('cluster-relation-changed',
            'cluster-relation-departed')
@restart_on_change(restart_map(), stopstart=True)
def cluster_changed():
    unison.ssh_authorized_peers(user=SSH_USER,
                                group='juju_keystone',
                                peer_interface='cluster',
                                ensure_local_user=True)
    # NOTE(jamespage) re-echo passwords for peer storage
    echo_whitelist = ['_passwd', 'identity-service:', 'ssl-cert-master',
                      'db-initialised']
<<<<<<< HEAD
    if echo_whitelist:
        log("Peer echo whitelist: %s" % (echo_whitelist), level=DEBUG)
        peer_echo(includes=echo_whitelist)
=======
    log("Peer echo whitelist: %s" % (echo_whitelist), level=DEBUG)
    peer_echo(includes=echo_whitelist)
>>>>>>> 23799b72

    check_peer_actions()

    units = get_ssl_sync_request_units()
    synced_units = relation_get(attribute='ssl-synced-units',
                                unit=local_unit())
    if synced_units:
        synced_units = json.loads(synced_units)
        diff = set(units).symmetric_difference(set(synced_units))

    if is_pki_enabled():
        initialise_pki()

    if units and (not synced_units or diff):
        log("New peers joined and need syncing - %s" %
            (', '.join(units)), level=DEBUG)
        update_all_identity_relation_units_force_sync()
    else:
        update_all_identity_relation_units()

    for rid in relation_ids('identity-admin'):
        admin_relation_changed(rid)

    if not is_elected_leader(CLUSTER_RES) and is_ssl_cert_master():
        # Sync and let go
        force_ssl_sync()
    else:
        CONFIGS.write_all()


@hooks.hook('ha-relation-joined')
def ha_joined(relation_id=None):
    cluster_config = get_hacluster_config()
    resources = {
        'res_ks_haproxy': 'lsb:haproxy',
    }
    resource_params = {
        'res_ks_haproxy': 'op monitor interval="5s"'
    }

    vip_group = []
    for vip in cluster_config['vip'].split():
        if is_ipv6(vip):
            res_ks_vip = 'ocf:heartbeat:IPv6addr'
            vip_params = 'ipv6addr'
        else:
            res_ks_vip = 'ocf:heartbeat:IPaddr2'
            vip_params = 'ip'

        iface = (get_iface_for_address(vip) or
                 config('vip_iface'))
        netmask = (get_netmask_for_address(vip) or
                   config('vip_cidr'))

        if iface is not None:
            vip_key = 'res_ks_{}_vip'.format(iface)
            resources[vip_key] = res_ks_vip
            resource_params[vip_key] = (
                'params {ip}="{vip}" cidr_netmask="{netmask}"'
                ' nic="{iface}"'.format(ip=vip_params,
                                        vip=vip,
                                        iface=iface,
                                        netmask=netmask)
            )
            vip_group.append(vip_key)

    if len(vip_group) >= 1:
        relation_set(relation_id=relation_id,
                     groups={CLUSTER_RES: ' '.join(vip_group)})

    init_services = {
        'res_ks_haproxy': 'haproxy'
    }
    clones = {
        'cl_ks_haproxy': 'res_ks_haproxy'
    }
    relation_set(relation_id=relation_id,
                 init_services=init_services,
                 corosync_bindiface=cluster_config['ha-bindiface'],
                 corosync_mcastport=cluster_config['ha-mcastport'],
                 resources=resources,
                 resource_params=resource_params,
                 clones=clones)


@hooks.hook('ha-relation-changed')
@restart_on_change(restart_map())
@synchronize_ca_if_changed()
def ha_changed():
    CONFIGS.write_all()

    clustered = relation_get('clustered')
    if clustered and is_elected_leader(CLUSTER_RES):
        log('Cluster configured, notifying other services and updating '
            'keystone endpoint configuration')
        update_all_identity_relation_units()


@hooks.hook('identity-admin-relation-changed')
def admin_relation_changed(relation_id=None):
    # TODO: fixup
    relation_data = {
        'service_hostname': resolve_address(ADMIN),
        'service_port': config('service-port'),
        'service_username': config('admin-user'),
        'service_tenant_name': config('admin-role'),
        'service_region': config('region'),
    }
    relation_data['service_password'] = get_admin_passwd()
    relation_set(relation_id=relation_id, **relation_data)


@synchronize_ca_if_changed(fatal=True)
def configure_https():
    '''
    Enables SSL API Apache config if appropriate and kicks identity-service
    with any required api updates.
    '''
    # need to write all to ensure changes to the entire request pipeline
    # propagate (c-api, haprxy, apache)
    CONFIGS.write_all()
    if 'https' in CONFIGS.complete_contexts():
        cmd = ['a2ensite', 'openstack_https_frontend']
        check_call(cmd)
    else:
        cmd = ['a2dissite', 'openstack_https_frontend']
        check_call(cmd)


@hooks.hook('upgrade-charm')
@restart_on_change(restart_map(), stopstart=True)
@synchronize_ca_if_changed()
def upgrade_charm():
    apt_install(filter_installed_packages(determine_packages()))
    unison.ssh_authorized_peers(user=SSH_USER,
                                group='juju_keystone',
                                peer_interface='cluster',
                                ensure_local_user=True)

    CONFIGS.write_all()
    update_nrpe_config()

    if is_elected_leader(CLUSTER_RES):
        log('Cluster leader - ensuring endpoint configuration is up to '
            'date', level=DEBUG)
        update_all_identity_relation_units()


@hooks.hook('nrpe-external-master-relation-joined',
            'nrpe-external-master-relation-changed')
def update_nrpe_config():
    # python-dbus is used by check_upstart_job
    apt_install('python-dbus')
    hostname = nrpe.get_nagios_hostname()
    current_unit = nrpe.get_nagios_unit_name()
    nrpe_setup = nrpe.NRPE(hostname=hostname)
    nrpe.copy_nrpe_checks()
    nrpe.add_init_service_checks(nrpe_setup, services(), current_unit)
    nrpe.add_haproxy_checks(nrpe_setup, current_unit)
    nrpe_setup.write()


def main():
    try:
        hooks.execute(sys.argv)
    except UnregisteredHookError as e:
        log('Unknown hook {} - skipping.'.format(e))


if __name__ == '__main__':
    main()<|MERGE_RESOLUTION|>--- conflicted
+++ resolved
@@ -72,14 +72,11 @@
     is_db_ready,
     clear_ssl_synced_units,
     is_db_initialised,
-<<<<<<< HEAD
     is_pki_enabled,
     ensure_ssl_dir,
     ensure_pki_dir_permissions,
     force_ssl_sync,
-=======
     filter_null,
->>>>>>> 23799b72
 )
 
 from charmhelpers.contrib.hahelpers.cluster import (
@@ -360,25 +357,12 @@
             bool_from_string(https_service_endpoints)):
         count += 2
 
-<<<<<<< HEAD
     enable_pki = config('enable-pki')
     if enable_pki and bool_from_string(enable_pki):
         count += 3
 
-    if count:
-        key = 'ssl-sync-required-%s' % (unit)
-        settings = {key: count}
-        prev = 0
-        rid = None
-        for rid in relation_ids('cluster'):
-            for unit in related_units(rid):
-                _prev = relation_get(rid=rid, unit=unit, attribute=key) or 0
-                if _prev and _prev > prev:
-                    prev = _prev
-=======
     key = 'ssl-sync-required-%s' % (unit)
     settings = {key: count}
->>>>>>> 23799b72
 
     # If all ssl is disabled ensure this is set to 0 so that cluster hook runs
     # and endpoints are updated.
@@ -438,14 +422,8 @@
     # NOTE(jamespage) re-echo passwords for peer storage
     echo_whitelist = ['_passwd', 'identity-service:', 'ssl-cert-master',
                       'db-initialised']
-<<<<<<< HEAD
-    if echo_whitelist:
-        log("Peer echo whitelist: %s" % (echo_whitelist), level=DEBUG)
-        peer_echo(includes=echo_whitelist)
-=======
     log("Peer echo whitelist: %s" % (echo_whitelist), level=DEBUG)
     peer_echo(includes=echo_whitelist)
->>>>>>> 23799b72
 
     check_peer_actions()
 
