#!/usr/bin/python

import os
import sys
import time

from subprocess import check_call

from charmhelpers.contrib import unison

from charmhelpers.core.hookenv import (
    Hooks,
    UnregisteredHookError,
    config,
    is_relation_made,
    log,
    local_unit,
    ERROR,
    relation_get,
    relation_ids,
    relation_set,
    related_units,
    unit_get,
)

from charmhelpers.core.host import (
    mkdir,
    restart_on_change,
)

from charmhelpers.fetch import (
    apt_install, apt_update,
    filter_installed_packages
)

from charmhelpers.contrib.openstack.utils import (
    configure_installation_source,
    openstack_upgrade_available,
)

from keystone_utils import (
    add_service_to_keystone,
    determine_packages,
    do_openstack_upgrade,
    ensure_initial_admin,
    migrate_database,
    save_script_rc,
    synchronize_ca,
    register_configs,
    relation_list,
    restart_map,
    CLUSTER_RES,
    KEYSTONE_CONF,
    SSH_USER,
    STORED_PASSWD,
)

from charmhelpers.contrib.hahelpers.cluster import (
    eligible_leader,
    is_leader,
    get_hacluster_config,
)

from charmhelpers.payload.execd import execd_preinstall
from charmhelpers.contrib.peerstorage import peer_echo
from charmhelpers.contrib.network.ip import (
    get_iface_for_address,
    get_netmask_for_address
)

hooks = Hooks()
CONFIGS = register_configs()


@hooks.hook()
def install():
    execd_preinstall()
    configure_installation_source(config('openstack-origin'))
    apt_update()
    apt_install(determine_packages(), fatal=True)


@hooks.hook('config-changed')
@restart_on_change(restart_map())
def config_changed():
    unison.ensure_user(user=SSH_USER, group='keystone')
    homedir = unison.get_homedir(SSH_USER)
    if not os.path.isdir(homedir):
        mkdir(homedir, SSH_USER, 'keystone', 0o775)

    if openstack_upgrade_available('keystone'):
        do_openstack_upgrade(configs=CONFIGS)

    check_call(['chmod', '-R', 'g+wrx', '/var/lib/keystone/'])

    save_script_rc()
    configure_https()
    CONFIGS.write_all()
    if eligible_leader(CLUSTER_RES):
        migrate_database()
        ensure_initial_admin(config)
        log('Firing identity_changed hook for all related services.')
        # HTTPS may have been set - so fire all identity relations
        # again
        for r_id in relation_ids('identity-service'):
            for unit in relation_list(r_id):
                identity_changed(relation_id=r_id,
                                 remote_unit=unit)


@hooks.hook('shared-db-relation-joined')
def db_joined():
    if is_relation_made('pgsql-db'):
        # error, postgresql is used
        e = ('Attempting to associate a mysql database when there is already '
             'associated a postgresql one')
        log(e, level=ERROR)
        raise Exception(e)

    relation_set(database=config('database'),
                 username=config('database-user'),
                 hostname=unit_get('private-address'))


@hooks.hook('pgsql-db-relation-joined')
def pgsql_db_joined():
    if is_relation_made('shared-db'):
        # raise error
        e = ('Attempting to associate a postgresql database when there'
             ' is already associated a mysql one')
        log(e, level=ERROR)
        raise Exception(e)

    relation_set(database=config('database'))


@hooks.hook('shared-db-relation-changed')
@restart_on_change(restart_map())
def db_changed():
    if 'shared-db' not in CONFIGS.complete_contexts():
        log('shared-db relation incomplete. Peer not ready?')
    else:
        CONFIGS.write(KEYSTONE_CONF)
        if eligible_leader(CLUSTER_RES):
            # Bugs 1353135 & 1187508. Dbs can appear to be ready before the
            # units acl entry has been added. So, if the db supports passing
            # a list of permitted units then check if we're in the list.
            allowed_units = relation_get('allowed_units')
            print "allowed_units:" + str(allowed_units)
            if allowed_units and local_unit() not in allowed_units.split():
                log('Allowed_units list provided and this unit not present')
                return
            migrate_database()
            ensure_initial_admin(config)
            # Ensure any existing service entries are updated in the
            # new database backend
            for rid in relation_ids('identity-service'):
                for unit in related_units(rid):
                    identity_changed(relation_id=rid, remote_unit=unit)


@hooks.hook('pgsql-db-relation-changed')
@restart_on_change(restart_map())
def pgsql_db_changed():
    if 'pgsql-db' not in CONFIGS.complete_contexts():
        log('pgsql-db relation incomplete. Peer not ready?')
    else:
        CONFIGS.write(KEYSTONE_CONF)
        if eligible_leader(CLUSTER_RES):
            migrate_database()
            ensure_initial_admin(config)
            # Ensure any existing service entries are updated in the
            # new database backend
            for rid in relation_ids('identity-service'):
                for unit in related_units(rid):
                    identity_changed(relation_id=rid, remote_unit=unit)


@hooks.hook('identity-service-relation-changed')
def identity_changed(relation_id=None, remote_unit=None):
    if eligible_leader(CLUSTER_RES):
        add_service_to_keystone(relation_id, remote_unit)
        synchronize_ca()
    else:
        log('Deferring identity_changed() to service leader.')


@hooks.hook('cluster-relation-joined')
def cluster_joined():
    unison.ssh_authorized_peers(user=SSH_USER,
                                group='juju_keystone',
                                peer_interface='cluster',
                                ensure_local_user=True)


@hooks.hook('cluster-relation-changed',
            'cluster-relation-departed')
@restart_on_change(restart_map(), stopstart=True)
def cluster_changed():
    # NOTE(jamespage) re-echo passwords for peer storage
    peer_echo(includes=['_passwd'])
    unison.ssh_authorized_peers(user=SSH_USER,
                                group='keystone',
                                peer_interface='cluster',
                                ensure_local_user=True)
    synchronize_ca()
    CONFIGS.write_all()


@hooks.hook('ha-relation-joined')
def ha_joined():
    config = get_hacluster_config()

    resources = {
        'res_ks_haproxy': 'lsb:haproxy',
    }
    resource_params = {
        'res_ks_haproxy': 'op monitor interval="5s"'
    }

    vip_group = []
    for vip in config['vip'].split():
        iface = get_iface_for_address(vip)
        if iface is not None:
            vip_key = 'res_ks_{}_vip'.format(iface)
            resources[vip_key] = 'ocf:heartbeat:IPaddr2'
            resource_params[vip_key] = (
                'params ip="{vip}" cidr_netmask="{netmask}"'
                ' nic="{iface}"'.format(vip=vip,
                                        iface=iface,
                                        netmask=get_netmask_for_address(vip))
            )
            vip_group.append(vip_key)

<<<<<<< HEAD
    if len(vip_group) >= 1:
=======
    if len(vip_group) > 0:
>>>>>>> 7bc1dc55
        relation_set(groups={'grp_ks_vips': ' '.join(vip_group)})

    init_services = {
        'res_ks_haproxy': 'haproxy'
    }
    clones = {
        'cl_ks_haproxy': 'res_ks_haproxy'
    }
    relation_set(init_services=init_services,
                 corosync_bindiface=config['ha-bindiface'],
                 corosync_mcastport=config['ha-mcastport'],
                 resources=resources,
                 resource_params=resource_params,
                 clones=clones)


@hooks.hook('ha-relation-changed')
@restart_on_change(restart_map())
def ha_changed():
    clustered = relation_get('clustered')
    CONFIGS.write_all()
    if (clustered is not None and
            is_leader(CLUSTER_RES)):
        ensure_initial_admin(config)
        log('Cluster configured, notifying other services and updating '
            'keystone endpoint configuration')
        for rid in relation_ids('identity-service'):
            relation_set(relation_id=rid,
                         auth_host=config('vip'),
                         service_host=config('vip'))


@hooks.hook('identity-admin-relation-changed')
def admin_relation_changed():
    relation_data = {
        'service_hostname': unit_get('private-address'),
        'service_port': config('service-port'),
        'service_username': config('admin-user'),
        'service_tenant_name': config('admin-role'),
        'service_region': config('region'),
    }
    if os.path.isfile(STORED_PASSWD):
        with open(STORED_PASSWD) as f:
            relation_data['service_password'] = f.readline().strip('\n')
    relation_set(**relation_data)


def configure_https():
    '''
    Enables SSL API Apache config if appropriate and kicks identity-service
    with any required api updates.
    '''
    # need to write all to ensure changes to the entire request pipeline
    # propagate (c-api, haprxy, apache)
    CONFIGS.write_all()
    if 'https' in CONFIGS.complete_contexts():
        cmd = ['a2ensite', 'openstack_https_frontend']
        check_call(cmd)
    else:
        cmd = ['a2dissite', 'openstack_https_frontend']
        check_call(cmd)


@hooks.hook('upgrade-charm')
@restart_on_change(restart_map(), stopstart=True)
def upgrade_charm():
    apt_install(filter_installed_packages(determine_packages()))
    unison.ssh_authorized_peers(user=SSH_USER,
                                group='keystone',
                                peer_interface='cluster',
                                ensure_local_user=True)
    synchronize_ca()
    if eligible_leader(CLUSTER_RES):
        log('Cluster leader - ensuring endpoint configuration'
            ' is up to date')
        time.sleep(10)
        ensure_initial_admin(config)
        # Deal with interface changes for icehouse
        for r_id in relation_ids('identity-service'):
            for unit in relation_list(r_id):
                identity_changed(relation_id=r_id,
                                 remote_unit=unit)
    CONFIGS.write_all()


def main():
    try:
        hooks.execute(sys.argv)
    except UnregisteredHookError as e:
        log('Unknown hook {} - skipping.'.format(e))


if __name__ == '__main__':
    main()<|MERGE_RESOLUTION|>--- conflicted
+++ resolved
@@ -232,11 +232,7 @@
             )
             vip_group.append(vip_key)
 
-<<<<<<< HEAD
     if len(vip_group) >= 1:
-=======
-    if len(vip_group) > 0:
->>>>>>> 7bc1dc55
         relation_set(groups={'grp_ks_vips': ' '.join(vip_group)})
 
     init_services = {
