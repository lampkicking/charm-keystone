--- conflicted
+++ resolved
@@ -266,12 +266,7 @@
             )
             vip_group.append(vip_key)
 
-<<<<<<< HEAD
     relation_set(groups={'grp_ks_vips': ' '.join(vip_group)})
-=======
-    if len(vip_group) >= 1:
-        relation_set(groups={'grp_ks_vips': ' '.join(vip_group)})
->>>>>>> 73d96178
 
     init_services = {
         'res_ks_haproxy': 'haproxy'
