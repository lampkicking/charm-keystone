--- conflicted
+++ resolved
@@ -191,11 +191,6 @@
     else:
         error_out("Invalid openstack-release specified: %s" % rel)
 
-<<<<<<< HEAD
-    subprocess.check_call(["add-apt-repository", "-y", src])
-
-=======
->>>>>>> 462e0752
 
 HAPROXY_CONF = '/etc/haproxy/haproxy.cfg'
 HAPROXY_DEFAULT = '/etc/default/haproxy'
@@ -226,11 +221,7 @@
     stats uri /
     stats auth admin:password
 """
-<<<<<<< HEAD
-SERVICE_FRAGMENT = """listen {0} {1}:{2}
-=======
 SERVICE_FRAGMENT = """listen {0} 0.0.0.0:{1}
->>>>>>> 462e0752
     balance  roundrobin
     option  tcplog
 """
@@ -238,32 +229,16 @@
 """
 
 
-<<<<<<< HEAD
-def configure_haproxy(ip_address, units, service_ports):
-    conf = HAPROXY_CONTENT
-    for service, port in service_ports.iteritems():
-        conf = conf + SERVICE_FRAGMENT.format(service,
-                                              ip_address,
-=======
 def configure_haproxy(units, service_ports):
     conf = HAPROXY_CONTENT
     for service, port in service_ports.iteritems():
         conf = conf + SERVICE_FRAGMENT.format(service,
->>>>>>> 462e0752
                                               port)
         for unit, address in units.iteritems():
             conf = conf + SERVER_ENTRY.format(unit,
                                               address,
-<<<<<<< HEAD
-                                              port)
-    with open(HAPROXY_CONF, 'w') as f:
-        f.write(conf)
-    with open(HAPROXY_DEFAULT, 'w') as f:
-        f.write('ENABLED=1')
-=======
                                               port-1)
     with open(HAPROXY_CONF, 'w') as f:
         f.write(conf)
     with open(HAPROXY_DEFAULT, 'w') as f:
         f.write('ENABLED=1')
->>>>>>> 462e0752
