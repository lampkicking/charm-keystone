import json
import os
import time
from base64 import b64decode
from subprocess import check_call

import six

from charmhelpers.fetch import (
    apt_install,
    filter_installed_packages,
)
from charmhelpers.core.hookenv import (
    config,
    is_relation_made,
    local_unit,
    log,
    relation_get,
    relation_ids,
    related_units,
    relation_set,
    unit_get,
    unit_private_ip,
<<<<<<< HEAD
=======
    charm_name,
>>>>>>> 6b1faedf
    DEBUG,
    INFO,
    WARNING,
    ERROR,
)
<<<<<<< HEAD
=======

from charmhelpers.core.sysctl import create as sysctl_create

>>>>>>> 6b1faedf
from charmhelpers.core.host import (
    mkdir,
    write_file,
)
from charmhelpers.contrib.hahelpers.cluster import (
    determine_apache_port,
    determine_api_port,
    https,
    is_clustered,
)
from charmhelpers.contrib.hahelpers.apache import (
    get_cert,
    get_ca_cert,
    install_ca_cert,
)
from charmhelpers.contrib.openstack.neutron import (
    neutron_plugin_attribute,
)
from charmhelpers.contrib.network.ip import (
    get_address_in_network,
    get_ipv6_addr,
    get_netmask_for_address,
    format_ipv6_addr,
    is_address_in_network,
)
from charmhelpers.contrib.openstack.utils import get_host_ip

CA_CERT_PATH = '/usr/local/share/ca-certificates/keystone_juju_ca_cert.crt'
ADDRESS_TYPES = ['admin', 'internal', 'public']


class OSContextError(Exception):
    pass


def ensure_packages(packages):
    """Install but do not upgrade required plugin packages."""
    required = filter_installed_packages(packages)
    if required:
        apt_install(required, fatal=True)


def context_complete(ctxt):
    _missing = []
    for k, v in six.iteritems(ctxt):
        if v is None or v == '':
            _missing.append(k)

    if _missing:
        log('Missing required data: %s' % ' '.join(_missing), level=INFO)
        return False

    return True


def config_flags_parser(config_flags):
    """Parses config flags string into dict.

    The provided config_flags string may be a list of comma-separated values
    which themselves may be comma-separated list of values.
    """
    if config_flags.find('==') >= 0:
        log("config_flags is not in expected format (key=value)", level=ERROR)
        raise OSContextError

    # strip the following from each value.
    post_strippers = ' ,'
    # we strip any leading/trailing '=' or ' ' from the string then
    # split on '='.
    split = config_flags.strip(' =').split('=')
    limit = len(split)
    flags = {}
    for i in range(0, limit - 1):
        current = split[i]
        next = split[i + 1]
        vindex = next.rfind(',')
        if (i == limit - 2) or (vindex < 0):
            value = next
        else:
            value = next[:vindex]

        if i == 0:
            key = current
        else:
            # if this not the first entry, expect an embedded key.
            index = current.rfind(',')
            if index < 0:
                log("Invalid config value(s) at index %s" % (i), level=ERROR)
                raise OSContextError
            key = current[index + 1:]

        # Add to collection.
        flags[key.strip(post_strippers)] = value.rstrip(post_strippers)

    return flags


class OSContextGenerator(object):
    """Base class for all context generators."""
    interfaces = []

    def __call__(self):
        raise NotImplementedError


class SharedDBContext(OSContextGenerator):
    interfaces = ['shared-db']

    def __init__(self,
                 database=None, user=None, relation_prefix=None, ssl_dir=None):
        """Allows inspecting relation for settings prefixed with
        relation_prefix. This is useful for parsing access for multiple
        databases returned via the shared-db interface (eg, nova_password,
        quantum_password)
        """
        self.relation_prefix = relation_prefix
        self.database = database
        self.user = user
        self.ssl_dir = ssl_dir

    def __call__(self):
        self.database = self.database or config('database')
        self.user = self.user or config('database-user')
        if None in [self.database, self.user]:
            log("Could not generate shared_db context. Missing required charm "
                "config options. (database name and user)", level=ERROR)
            raise OSContextError

        ctxt = {}

        # NOTE(jamespage) if mysql charm provides a network upon which
        # access to the database should be made, reconfigure relation
        # with the service units local address and defer execution
        access_network = relation_get('access-network')
        if access_network is not None:
            if self.relation_prefix is not None:
                hostname_key = "{}_hostname".format(self.relation_prefix)
            else:
                hostname_key = "hostname"
            access_hostname = get_address_in_network(access_network,
                                                     unit_get('private-address'))
            set_hostname = relation_get(attribute=hostname_key,
                                        unit=local_unit())
            if set_hostname != access_hostname:
                relation_set(relation_settings={hostname_key: access_hostname})
                return ctxt  # Defer any further hook execution for now....

        password_setting = 'password'
        if self.relation_prefix:
            password_setting = self.relation_prefix + '_password'

        for rid in relation_ids('shared-db'):
            for unit in related_units(rid):
                rdata = relation_get(rid=rid, unit=unit)
                host = rdata.get('db_host')
                host = format_ipv6_addr(host) or host
                ctxt = {
                    'database_host': host,
                    'database': self.database,
                    'database_user': self.user,
                    'database_password': rdata.get(password_setting),
                    'database_type': 'mysql'
                }
                if context_complete(ctxt):
                    db_ssl(rdata, ctxt, self.ssl_dir)
                    return ctxt
        return {}


class PostgresqlDBContext(OSContextGenerator):
    interfaces = ['pgsql-db']

    def __init__(self, database=None):
        self.database = database

    def __call__(self):
        self.database = self.database or config('database')
        if self.database is None:
            log('Could not generate postgresql_db context. Missing required '
                'charm config options. (database name)', level=ERROR)
            raise OSContextError

        ctxt = {}
        for rid in relation_ids(self.interfaces[0]):
            for unit in related_units(rid):
                rel_host = relation_get('host', rid=rid, unit=unit)
                rel_user = relation_get('user', rid=rid, unit=unit)
                rel_passwd = relation_get('password', rid=rid, unit=unit)
                ctxt = {'database_host': rel_host,
                        'database': self.database,
                        'database_user': rel_user,
                        'database_password': rel_passwd,
                        'database_type': 'postgresql'}
                if context_complete(ctxt):
                    return ctxt

        return {}


def db_ssl(rdata, ctxt, ssl_dir):
    if 'ssl_ca' in rdata and ssl_dir:
        ca_path = os.path.join(ssl_dir, 'db-client.ca')
        with open(ca_path, 'w') as fh:
            fh.write(b64decode(rdata['ssl_ca']))

        ctxt['database_ssl_ca'] = ca_path
    elif 'ssl_ca' in rdata:
        log("Charm not setup for ssl support but ssl ca found", level=INFO)
        return ctxt

    if 'ssl_cert' in rdata:
        cert_path = os.path.join(
            ssl_dir, 'db-client.cert')
        if not os.path.exists(cert_path):
            log("Waiting 1m for ssl client cert validity", level=INFO)
            time.sleep(60)

        with open(cert_path, 'w') as fh:
            fh.write(b64decode(rdata['ssl_cert']))

        ctxt['database_ssl_cert'] = cert_path
        key_path = os.path.join(ssl_dir, 'db-client.key')
        with open(key_path, 'w') as fh:
            fh.write(b64decode(rdata['ssl_key']))

        ctxt['database_ssl_key'] = key_path

    return ctxt


class IdentityServiceContext(OSContextGenerator):
    interfaces = ['identity-service']

    def __call__(self):
        log('Generating template context for identity-service', level=DEBUG)
        ctxt = {}
        for rid in relation_ids('identity-service'):
            for unit in related_units(rid):
                rdata = relation_get(rid=rid, unit=unit)
                serv_host = rdata.get('service_host')
                serv_host = format_ipv6_addr(serv_host) or serv_host
                auth_host = rdata.get('auth_host')
                auth_host = format_ipv6_addr(auth_host) or auth_host
                svc_protocol = rdata.get('service_protocol') or 'http'
                auth_protocol = rdata.get('auth_protocol') or 'http'
                ctxt = {'service_port': rdata.get('service_port'),
                        'service_host': serv_host,
                        'auth_host': auth_host,
                        'auth_port': rdata.get('auth_port'),
                        'admin_tenant_name': rdata.get('service_tenant'),
                        'admin_user': rdata.get('service_username'),
                        'admin_password': rdata.get('service_password'),
                        'service_protocol': svc_protocol,
                        'auth_protocol': auth_protocol}
                if context_complete(ctxt):
                    # NOTE(jamespage) this is required for >= icehouse
                    # so a missing value just indicates keystone needs
                    # upgrading
                    ctxt['admin_tenant_id'] = rdata.get('service_tenant_id')
                    return ctxt

        return {}


class AMQPContext(OSContextGenerator):

    def __init__(self, ssl_dir=None, rel_name='amqp', relation_prefix=None):
        self.ssl_dir = ssl_dir
        self.rel_name = rel_name
        self.relation_prefix = relation_prefix
        self.interfaces = [rel_name]

    def __call__(self):
        log('Generating template context for amqp', level=DEBUG)
        conf = config()
        if self.relation_prefix:
            user_setting = '%s-rabbit-user' % (self.relation_prefix)
            vhost_setting = '%s-rabbit-vhost' % (self.relation_prefix)
        else:
            user_setting = 'rabbit-user'
            vhost_setting = 'rabbit-vhost'

        try:
            username = conf[user_setting]
            vhost = conf[vhost_setting]
        except KeyError as e:
            log('Could not generate shared_db context. Missing required charm '
                'config options: %s.' % e, level=ERROR)
            raise OSContextError

        ctxt = {}
        for rid in relation_ids(self.rel_name):
            ha_vip_only = False
            for unit in related_units(rid):
                if relation_get('clustered', rid=rid, unit=unit):
                    ctxt['clustered'] = True
                    vip = relation_get('vip', rid=rid, unit=unit)
                    vip = format_ipv6_addr(vip) or vip
                    ctxt['rabbitmq_host'] = vip
                else:
                    host = relation_get('private-address', rid=rid, unit=unit)
                    host = format_ipv6_addr(host) or host
                    ctxt['rabbitmq_host'] = host

                ctxt.update({
                    'rabbitmq_user': username,
                    'rabbitmq_password': relation_get('password', rid=rid,
                                                      unit=unit),
                    'rabbitmq_virtual_host': vhost,
                })

                ssl_port = relation_get('ssl_port', rid=rid, unit=unit)
                if ssl_port:
                    ctxt['rabbit_ssl_port'] = ssl_port

                ssl_ca = relation_get('ssl_ca', rid=rid, unit=unit)
                if ssl_ca:
                    ctxt['rabbit_ssl_ca'] = ssl_ca

                if relation_get('ha_queues', rid=rid, unit=unit) is not None:
                    ctxt['rabbitmq_ha_queues'] = True

                ha_vip_only = relation_get('ha-vip-only',
                                           rid=rid, unit=unit) is not None

                if context_complete(ctxt):
                    if 'rabbit_ssl_ca' in ctxt:
                        if not self.ssl_dir:
                            log("Charm not setup for ssl support but ssl ca "
                                "found", level=INFO)
                            break

                        ca_path = os.path.join(
                            self.ssl_dir, 'rabbit-client-ca.pem')
                        with open(ca_path, 'w') as fh:
                            fh.write(b64decode(ctxt['rabbit_ssl_ca']))
                            ctxt['rabbit_ssl_ca'] = ca_path

                    # Sufficient information found = break out!
                    break

            # Used for active/active rabbitmq >= grizzly
            if (('clustered' not in ctxt or ha_vip_only) and
                    len(related_units(rid)) > 1):
                rabbitmq_hosts = []
                for unit in related_units(rid):
                    host = relation_get('private-address', rid=rid, unit=unit)
                    host = format_ipv6_addr(host) or host
                    rabbitmq_hosts.append(host)

                ctxt['rabbitmq_hosts'] = ','.join(sorted(rabbitmq_hosts))

        if not context_complete(ctxt):
            return {}

        return ctxt


class CephContext(OSContextGenerator):
    """Generates context for /etc/ceph/ceph.conf templates."""
    interfaces = ['ceph']

    def __call__(self):
        if not relation_ids('ceph'):
            return {}

        log('Generating template context for ceph', level=DEBUG)
        mon_hosts = []
        auth = None
        key = None
        use_syslog = str(config('use-syslog')).lower()
        for rid in relation_ids('ceph'):
            for unit in related_units(rid):
                auth = relation_get('auth', rid=rid, unit=unit)
                key = relation_get('key', rid=rid, unit=unit)
                ceph_pub_addr = relation_get('ceph-public-address', rid=rid,
                                             unit=unit)
                unit_priv_addr = relation_get('private-address', rid=rid,
                                              unit=unit)
                ceph_addr = ceph_pub_addr or unit_priv_addr
                ceph_addr = format_ipv6_addr(ceph_addr) or ceph_addr
                mon_hosts.append(ceph_addr)

        ctxt = {'mon_hosts': ' '.join(sorted(mon_hosts)),
                'auth': auth,
                'key': key,
                'use_syslog': use_syslog}

        if not os.path.isdir('/etc/ceph'):
            os.mkdir('/etc/ceph')

        if not context_complete(ctxt):
            return {}

        ensure_packages(['ceph-common'])
        return ctxt


class HAProxyContext(OSContextGenerator):
    """Provides half a context for the haproxy template, which describes
    all peers to be included in the cluster.  Each charm needs to include
    its own context generator that describes the port mapping.
    """
    interfaces = ['cluster']

    def __init__(self, singlenode_mode=False):
        self.singlenode_mode = singlenode_mode

    def __call__(self):
        if not relation_ids('cluster') and not self.singlenode_mode:
            return {}

        if config('prefer-ipv6'):
            addr = get_ipv6_addr(exc_list=[config('vip')])[0]
        else:
            addr = get_host_ip(unit_get('private-address'))

        l_unit = local_unit().replace('/', '-')
        cluster_hosts = {}

        # NOTE(jamespage): build out map of configured network endpoints
        # and associated backends
        for addr_type in ADDRESS_TYPES:
            cfg_opt = 'os-{}-network'.format(addr_type)
            laddr = get_address_in_network(config(cfg_opt))
            if laddr:
                netmask = get_netmask_for_address(laddr)
                cluster_hosts[laddr] = {'network': "{}/{}".format(laddr,
                                                                  netmask),
                                        'backends': {l_unit: laddr}}
                for rid in relation_ids('cluster'):
                    for unit in related_units(rid):
                        _laddr = relation_get('{}-address'.format(addr_type),
                                              rid=rid, unit=unit)
                        if _laddr:
                            _unit = unit.replace('/', '-')
                            cluster_hosts[laddr]['backends'][_unit] = _laddr

        # NOTE(jamespage) no split configurations found, just use
        # private addresses
        if not cluster_hosts:
            netmask = get_netmask_for_address(addr)
            cluster_hosts[addr] = {'network': "{}/{}".format(addr, netmask),
                                   'backends': {l_unit: addr}}
            for rid in relation_ids('cluster'):
                for unit in related_units(rid):
                    _laddr = relation_get('private-address',
                                          rid=rid, unit=unit)
                    if _laddr:
                        _unit = unit.replace('/', '-')
                        cluster_hosts[addr]['backends'][_unit] = _laddr

        ctxt = {'frontends': cluster_hosts}

        if config('haproxy-server-timeout'):
            ctxt['haproxy_server_timeout'] = config('haproxy-server-timeout')

        if config('haproxy-client-timeout'):
            ctxt['haproxy_client_timeout'] = config('haproxy-client-timeout')

        if config('prefer-ipv6'):
            ctxt['local_host'] = 'ip6-localhost'
            ctxt['haproxy_host'] = '::'
            ctxt['stat_port'] = ':::8888'
        else:
            ctxt['local_host'] = '127.0.0.1'
            ctxt['haproxy_host'] = '0.0.0.0'
            ctxt['stat_port'] = ':8888'

        for frontend in cluster_hosts:
            if (len(cluster_hosts[frontend]['backends']) > 1 or
                    self.singlenode_mode):
                # Enable haproxy when we have enough peers.
                log('Ensuring haproxy enabled in /etc/default/haproxy.',
                    level=DEBUG)
                with open('/etc/default/haproxy', 'w') as out:
                    out.write('ENABLED=1\n')

                return ctxt

        log('HAProxy context is incomplete, this unit has no peers.',
            level=INFO)
        return {}


class ImageServiceContext(OSContextGenerator):
    interfaces = ['image-service']

    def __call__(self):
        """Obtains the glance API server from the image-service relation.
        Useful in nova and cinder (currently).
        """
        log('Generating template context for image-service.', level=DEBUG)
        rids = relation_ids('image-service')
        if not rids:
            return {}

        for rid in rids:
            for unit in related_units(rid):
                api_server = relation_get('glance-api-server',
                                          rid=rid, unit=unit)
                if api_server:
                    return {'glance_api_servers': api_server}

        log("ImageService context is incomplete. Missing required relation "
            "data.", level=INFO)
        return {}


class ApacheSSLContext(OSContextGenerator):
    """Generates a context for an apache vhost configuration that configures
    HTTPS reverse proxying for one or many endpoints.  Generated context
    looks something like::

        {
            'namespace': 'cinder',
            'private_address': 'iscsi.mycinderhost.com',
            'endpoints': [(8776, 8766), (8777, 8767)]
        }

    The endpoints list consists of a tuples mapping external ports
    to internal ports.
    """
    interfaces = ['https']

    # charms should inherit this context and set external ports
    # and service namespace accordingly.
    external_ports = []
    service_namespace = None

    def enable_modules(self):
        cmd = ['a2enmod', 'ssl', 'proxy', 'proxy_http']
        check_call(cmd)

    def configure_cert(self, cn=None):
        ssl_dir = os.path.join('/etc/apache2/ssl/', self.service_namespace)
        mkdir(path=ssl_dir)
        cert, key = get_cert(cn)
        if cn:
            cert_filename = 'cert_{}'.format(cn)
            key_filename = 'key_{}'.format(cn)
        else:
            cert_filename = 'cert'
            key_filename = 'key'

        write_file(path=os.path.join(ssl_dir, cert_filename),
                   content=b64decode(cert))
        write_file(path=os.path.join(ssl_dir, key_filename),
                   content=b64decode(key))

    def configure_ca(self):
        ca_cert = get_ca_cert()
        if ca_cert:
            install_ca_cert(b64decode(ca_cert))

    def canonical_names(self):
        """Figure out which canonical names clients will access this service.
        """
        cns = []
        for r_id in relation_ids('identity-service'):
            for unit in related_units(r_id):
                rdata = relation_get(rid=r_id, unit=unit)
                for k in rdata:
                    if k.startswith('ssl_key_'):
                        cns.append(k.lstrip('ssl_key_'))

        return sorted(list(set(cns)))

    def get_network_addresses(self):
        """For each network configured, return corresponding address and vip
           (if available).

        Returns a list of tuples of the form:

            [(address_in_net_a, vip_in_net_a),
             (address_in_net_b, vip_in_net_b),
             ...]

            or, if no vip(s) available:

            [(address_in_net_a, address_in_net_a),
             (address_in_net_b, address_in_net_b),
             ...]
        """
        addresses = []
        if config('vip'):
            vips = config('vip').split()
        else:
            vips = []

        for net_type in ['os-internal-network', 'os-admin-network',
                         'os-public-network']:
            addr = get_address_in_network(config(net_type),
                                          unit_get('private-address'))
            if len(vips) > 1 and is_clustered():
                if not config(net_type):
                    log("Multiple networks configured but net_type "
                        "is None (%s)." % net_type, level=WARNING)
                    continue

                for vip in vips:
                    if is_address_in_network(config(net_type), vip):
                        addresses.append((addr, vip))
                        break

            elif is_clustered() and config('vip'):
                addresses.append((addr, config('vip')))
            else:
                addresses.append((addr, addr))

        return sorted(addresses)

    def __call__(self):
        if isinstance(self.external_ports, six.string_types):
            self.external_ports = [self.external_ports]

        if not self.external_ports or not https():
            return {}

        self.configure_ca()
        self.enable_modules()

        ctxt = {'namespace': self.service_namespace,
                'endpoints': [],
                'ext_ports': []}

        for cn in self.canonical_names():
            self.configure_cert(cn)

        addresses = self.get_network_addresses()
        for address, endpoint in sorted(set(addresses)):
            for api_port in self.external_ports:
                ext_port = determine_apache_port(api_port)
                int_port = determine_api_port(api_port)
                portmap = (address, endpoint, int(ext_port), int(int_port))
                ctxt['endpoints'].append(portmap)
                ctxt['ext_ports'].append(int(ext_port))

        ctxt['ext_ports'] = sorted(list(set(ctxt['ext_ports'])))
        return ctxt


class NeutronContext(OSContextGenerator):
    interfaces = []

    @property
    def plugin(self):
        return None

    @property
    def network_manager(self):
        return None

    @property
    def packages(self):
        return neutron_plugin_attribute(self.plugin, 'packages',
                                        self.network_manager)

    @property
    def neutron_security_groups(self):
        return None

    def _ensure_packages(self):
        for pkgs in self.packages:
            ensure_packages(pkgs)

    def _save_flag_file(self):
        if self.network_manager == 'quantum':
            _file = '/etc/nova/quantum_plugin.conf'
        else:
            _file = '/etc/nova/neutron_plugin.conf'

        with open(_file, 'wb') as out:
            out.write(self.plugin + '\n')

    def ovs_ctxt(self):
        driver = neutron_plugin_attribute(self.plugin, 'driver',
                                          self.network_manager)
        config = neutron_plugin_attribute(self.plugin, 'config',
                                          self.network_manager)
        ovs_ctxt = {'core_plugin': driver,
                    'neutron_plugin': 'ovs',
                    'neutron_security_groups': self.neutron_security_groups,
                    'local_ip': unit_private_ip(),
                    'config': config}

        return ovs_ctxt

    def nvp_ctxt(self):
        driver = neutron_plugin_attribute(self.plugin, 'driver',
                                          self.network_manager)
        config = neutron_plugin_attribute(self.plugin, 'config',
                                          self.network_manager)
        nvp_ctxt = {'core_plugin': driver,
                    'neutron_plugin': 'nvp',
                    'neutron_security_groups': self.neutron_security_groups,
                    'local_ip': unit_private_ip(),
                    'config': config}

        return nvp_ctxt

    def n1kv_ctxt(self):
        driver = neutron_plugin_attribute(self.plugin, 'driver',
                                          self.network_manager)
        n1kv_config = neutron_plugin_attribute(self.plugin, 'config',
                                               self.network_manager)
        n1kv_user_config_flags = config('n1kv-config-flags')
        restrict_policy_profiles = config('n1kv-restrict-policy-profiles')
        n1kv_ctxt = {'core_plugin': driver,
                     'neutron_plugin': 'n1kv',
                     'neutron_security_groups': self.neutron_security_groups,
                     'local_ip': unit_private_ip(),
                     'config': n1kv_config,
                     'vsm_ip': config('n1kv-vsm-ip'),
                     'vsm_username': config('n1kv-vsm-username'),
                     'vsm_password': config('n1kv-vsm-password'),
                     'restrict_policy_profiles': restrict_policy_profiles}

        if n1kv_user_config_flags:
            flags = config_flags_parser(n1kv_user_config_flags)
            n1kv_ctxt['user_config_flags'] = flags

        return n1kv_ctxt

    def calico_ctxt(self):
        driver = neutron_plugin_attribute(self.plugin, 'driver',
                                          self.network_manager)
        config = neutron_plugin_attribute(self.plugin, 'config',
                                          self.network_manager)
        calico_ctxt = {'core_plugin': driver,
                       'neutron_plugin': 'Calico',
                       'neutron_security_groups': self.neutron_security_groups,
                       'local_ip': unit_private_ip(),
                       'config': config}

        return calico_ctxt

    def neutron_ctxt(self):
        if https():
            proto = 'https'
        else:
            proto = 'http'

        if is_clustered():
            host = config('vip')
        else:
            host = unit_get('private-address')

        ctxt = {'network_manager': self.network_manager,
                'neutron_url': '%s://%s:%s' % (proto, host, '9696')}
        return ctxt

    def __call__(self):
        self._ensure_packages()

        if self.network_manager not in ['quantum', 'neutron']:
            return {}

        if not self.plugin:
            return {}

        ctxt = self.neutron_ctxt()

        if self.plugin == 'ovs':
            ctxt.update(self.ovs_ctxt())
        elif self.plugin in ['nvp', 'nsx']:
            ctxt.update(self.nvp_ctxt())
        elif self.plugin == 'n1kv':
            ctxt.update(self.n1kv_ctxt())
        elif self.plugin == 'Calico':
            ctxt.update(self.calico_ctxt())

        alchemy_flags = config('neutron-alchemy-flags')
        if alchemy_flags:
            flags = config_flags_parser(alchemy_flags)
            ctxt['neutron_alchemy_flags'] = flags

        self._save_flag_file()
        return ctxt


class OSConfigFlagContext(OSContextGenerator):
    """Provides support for user-defined config flags.

    Users can define a comma-seperated list of key=value pairs
    in the charm configuration and apply them at any point in
    any file by using a template flag.

    Sometimes users might want config flags inserted within a
    specific section so this class allows users to specify the
    template flag name, allowing for multiple template flags
    (sections) within the same context.

    NOTE: the value of config-flags may be a comma-separated list of
          key=value pairs and some Openstack config files support
          comma-separated lists as values.
    """

    def __init__(self, charm_flag='config-flags',
                 template_flag='user_config_flags'):
        """
        :param charm_flag: config flags in charm configuration.
        :param template_flag: insert point for user-defined flags in template
                              file.
        """
        super(OSConfigFlagContext, self).__init__()
        self._charm_flag = charm_flag
        self._template_flag = template_flag

    def __call__(self):
        config_flags = config(self._charm_flag)
        if not config_flags:
            return {}

        return {self._template_flag:
                config_flags_parser(config_flags)}


class SubordinateConfigContext(OSContextGenerator):

    """
    Responsible for inspecting relations to subordinates that
    may be exporting required config via a json blob.

    The subordinate interface allows subordinates to export their
    configuration requirements to the principle for multiple config
    files and multiple serivces.  Ie, a subordinate that has interfaces
    to both glance and nova may export to following yaml blob as json::

        glance:
            /etc/glance/glance-api.conf:
                sections:
                    DEFAULT:
                        - [key1, value1]
            /etc/glance/glance-registry.conf:
                    MYSECTION:
                        - [key2, value2]
        nova:
            /etc/nova/nova.conf:
                sections:
                    DEFAULT:
                        - [key3, value3]


    It is then up to the principle charms to subscribe this context to
    the service+config file it is interestd in.  Configuration data will
    be available in the template context, in glance's case, as::

        ctxt = {
            ... other context ...
            'subordinate_config': {
                'DEFAULT': {
                    'key1': 'value1',
                },
                'MYSECTION': {
                    'key2': 'value2',
                },
            }
        }
    """

    def __init__(self, service, config_file, interface):
        """
        :param service     : Service name key to query in any subordinate
                             data found
        :param config_file : Service's config file to query sections
        :param interface   : Subordinate interface to inspect
        """
        self.service = service
        self.config_file = config_file
        self.interface = interface

    def __call__(self):
        ctxt = {'sections': {}}
        for rid in relation_ids(self.interface):
            for unit in related_units(rid):
                sub_config = relation_get('subordinate_configuration',
                                          rid=rid, unit=unit)
                if sub_config and sub_config != '':
                    try:
                        sub_config = json.loads(sub_config)
                    except:
                        log('Could not parse JSON from subordinate_config '
                            'setting from %s' % rid, level=ERROR)
                        continue

                    if self.service not in sub_config:
                        log('Found subordinate_config on %s but it contained'
                            'nothing for %s service' % (rid, self.service),
                            level=INFO)
                        continue

                    sub_config = sub_config[self.service]
                    if self.config_file not in sub_config:
                        log('Found subordinate_config on %s but it contained'
                            'nothing for %s' % (rid, self.config_file),
                            level=INFO)
                        continue

                    sub_config = sub_config[self.config_file]
                    for k, v in six.iteritems(sub_config):
                        if k == 'sections':
                            for section, config_dict in six.iteritems(v):
                                log("adding section '%s'" % (section),
                                    level=DEBUG)
                                ctxt[k][section] = config_dict
                        else:
                            ctxt[k] = v

        log("%d section(s) found" % (len(ctxt['sections'])), level=DEBUG)
        return ctxt


class LogLevelContext(OSContextGenerator):

    def __call__(self):
        ctxt = {}
        ctxt['debug'] = \
            False if config('debug') is None else config('debug')
        ctxt['verbose'] = \
            False if config('verbose') is None else config('verbose')

        return ctxt


class SyslogContext(OSContextGenerator):

    def __call__(self):
        ctxt = {'use_syslog': config('use-syslog')}
        return ctxt


class BindHostContext(OSContextGenerator):

    def __call__(self):
        if config('prefer-ipv6'):
            return {'bind_host': '::'}
        else:
            return {'bind_host': '0.0.0.0'}


class WorkerConfigContext(OSContextGenerator):

    @property
    def num_cpus(self):
        try:
            from psutil import NUM_CPUS
        except ImportError:
            apt_install('python-psutil', fatal=True)
            from psutil import NUM_CPUS

        return NUM_CPUS

    def __call__(self):
        multiplier = config('worker-multiplier') or 0
        ctxt = {"workers": self.num_cpus * multiplier}
        return ctxt


class ZeroMQContext(OSContextGenerator):
    interfaces = ['zeromq-configuration']

    def __call__(self):
        ctxt = {}
        if is_relation_made('zeromq-configuration', 'host'):
            for rid in relation_ids('zeromq-configuration'):
                    for unit in related_units(rid):
                        ctxt['zmq_nonce'] = relation_get('nonce', unit, rid)
                        ctxt['zmq_host'] = relation_get('host', unit, rid)

        return ctxt


class NotificationDriverContext(OSContextGenerator):

    def __init__(self, zmq_relation='zeromq-configuration',
                 amqp_relation='amqp'):
        """
        :param zmq_relation: Name of Zeromq relation to check
        """
        self.zmq_relation = zmq_relation
        self.amqp_relation = amqp_relation

    def __call__(self):
        ctxt = {'notifications': 'False'}
        if is_relation_made(self.amqp_relation):
            ctxt['notifications'] = "True"

<<<<<<< HEAD
        return ctxt
=======
        return ctxt


class SysctlContext(OSContextGenerator):
    """This context check if the 'sysctl' option exists on configuration
    then creates a file with the loaded contents"""
    def __call__(self):
        sysctl_dict = config('sysctl')
        if sysctl_dict:
            sysctl_create(sysctl_dict,
                          '/etc/sysctl.d/50-{0}.conf'.format(charm_name()))
        return {'sysctl': sysctl_dict}
>>>>>>> 6b1faedf
<|MERGE_RESOLUTION|>--- conflicted
+++ resolved
@@ -21,21 +21,15 @@
     relation_set,
     unit_get,
     unit_private_ip,
-<<<<<<< HEAD
-=======
     charm_name,
->>>>>>> 6b1faedf
     DEBUG,
     INFO,
     WARNING,
     ERROR,
 )
-<<<<<<< HEAD
-=======
 
 from charmhelpers.core.sysctl import create as sysctl_create
 
->>>>>>> 6b1faedf
 from charmhelpers.core.host import (
     mkdir,
     write_file,
@@ -1024,9 +1018,6 @@
         if is_relation_made(self.amqp_relation):
             ctxt['notifications'] = "True"
 
-<<<<<<< HEAD
-        return ctxt
-=======
         return ctxt
 
 
@@ -1038,5 +1029,4 @@
         if sysctl_dict:
             sysctl_create(sysctl_dict,
                           '/etc/sysctl.d/50-{0}.conf'.format(charm_name()))
-        return {'sysctl': sysctl_dict}
->>>>>>> 6b1faedf
+        return {'sysctl': sysctl_dict}