#!/usr/bin/python

# Common python helper functions used for OpenStack charms.
from collections import OrderedDict
from functools import wraps

import subprocess
import json
import os
import socket
import sys

import six
import yaml

from charmhelpers.core.hookenv import (
    config,
    log as juju_log,
    charm_dir,
    INFO,
    relation_ids,
    relation_set
)

from charmhelpers.contrib.storage.linux.lvm import (
    deactivate_lvm_volume_group,
    is_lvm_physical_volume,
    remove_lvm_physical_volume,
)

from charmhelpers.contrib.network.ip import (
    get_ipv6_addr
)

from charmhelpers.core.host import lsb_release, mounts, umount
from charmhelpers.fetch import apt_install, apt_cache, install_remote
from charmhelpers.contrib.python.packages import pip_install
from charmhelpers.contrib.storage.linux.utils import is_block_device, zap_disk
from charmhelpers.contrib.storage.linux.loopback import ensure_loopback_device

CLOUD_ARCHIVE_URL = "http://ubuntu-cloud.archive.canonical.com/ubuntu"
CLOUD_ARCHIVE_KEY_ID = '5EDB1B62EC4926EA'

DISTRO_PROPOSED = ('deb http://archive.ubuntu.com/ubuntu/ %s-proposed '
                   'restricted main multiverse universe')


UBUNTU_OPENSTACK_RELEASE = OrderedDict([
    ('oneiric', 'diablo'),
    ('precise', 'essex'),
    ('quantal', 'folsom'),
    ('raring', 'grizzly'),
    ('saucy', 'havana'),
    ('trusty', 'icehouse'),
    ('utopic', 'juno'),
    ('vivid', 'kilo'),
])


OPENSTACK_CODENAMES = OrderedDict([
    ('2011.2', 'diablo'),
    ('2012.1', 'essex'),
    ('2012.2', 'folsom'),
    ('2013.1', 'grizzly'),
    ('2013.2', 'havana'),
    ('2014.1', 'icehouse'),
    ('2014.2', 'juno'),
    ('2015.1', 'kilo'),
])

# The ugly duckling
SWIFT_CODENAMES = OrderedDict([
    ('1.4.3', 'diablo'),
    ('1.4.8', 'essex'),
    ('1.7.4', 'folsom'),
    ('1.8.0', 'grizzly'),
    ('1.7.7', 'grizzly'),
    ('1.7.6', 'grizzly'),
    ('1.10.0', 'havana'),
    ('1.9.1', 'havana'),
    ('1.9.0', 'havana'),
    ('1.13.1', 'icehouse'),
    ('1.13.0', 'icehouse'),
    ('1.12.0', 'icehouse'),
    ('1.11.0', 'icehouse'),
    ('2.0.0', 'juno'),
    ('2.1.0', 'juno'),
    ('2.2.0', 'juno'),
    ('2.2.1', 'kilo'),
])

DEFAULT_LOOPBACK_SIZE = '5G'


def error_out(msg):
    juju_log("FATAL ERROR: %s" % msg, level='ERROR')
    sys.exit(1)


def get_os_codename_install_source(src):
    '''Derive OpenStack release codename from a given installation source.'''
    ubuntu_rel = lsb_release()['DISTRIB_CODENAME']
    rel = ''
    if src is None:
        return rel
    if src in ['distro', 'distro-proposed']:
        try:
            rel = UBUNTU_OPENSTACK_RELEASE[ubuntu_rel]
        except KeyError:
            e = 'Could not derive openstack release for '\
                'this Ubuntu release: %s' % ubuntu_rel
            error_out(e)
        return rel

    if src.startswith('cloud:'):
        ca_rel = src.split(':')[1]
        ca_rel = ca_rel.split('%s-' % ubuntu_rel)[1].split('/')[0]
        return ca_rel

    # Best guess match based on deb string provided
    if src.startswith('deb') or src.startswith('ppa'):
        for k, v in six.iteritems(OPENSTACK_CODENAMES):
            if v in src:
                return v


def get_os_version_install_source(src):
    codename = get_os_codename_install_source(src)
    return get_os_version_codename(codename)


def get_os_codename_version(vers):
    '''Determine OpenStack codename from version number.'''
    try:
        return OPENSTACK_CODENAMES[vers]
    except KeyError:
        e = 'Could not determine OpenStack codename for version %s' % vers
        error_out(e)


def get_os_version_codename(codename):
    '''Determine OpenStack version number from codename.'''
    for k, v in six.iteritems(OPENSTACK_CODENAMES):
        if v == codename:
            return k
    e = 'Could not derive OpenStack version for '\
        'codename: %s' % codename
    error_out(e)


def get_os_codename_package(package, fatal=True):
    '''Derive OpenStack release codename from an installed package.'''
    import apt_pkg as apt

    cache = apt_cache()

    try:
        pkg = cache[package]
    except:
        if not fatal:
            return None
        # the package is unknown to the current apt cache.
        e = 'Could not determine version of package with no installation '\
            'candidate: %s' % package
        error_out(e)

    if not pkg.current_ver:
        if not fatal:
            return None
        # package is known, but no version is currently installed.
        e = 'Could not determine version of uninstalled package: %s' % package
        error_out(e)

    vers = apt.upstream_version(pkg.current_ver.ver_str)

    try:
        if 'swift' in pkg.name:
            swift_vers = vers[:5]
            if swift_vers not in SWIFT_CODENAMES:
                # Deal with 1.10.0 upward
                swift_vers = vers[:6]
            return SWIFT_CODENAMES[swift_vers]
        else:
            vers = vers[:6]
            return OPENSTACK_CODENAMES[vers]
    except KeyError:
        e = 'Could not determine OpenStack codename for version %s' % vers
        error_out(e)


def get_os_version_package(pkg, fatal=True):
    '''Derive OpenStack version number from an installed package.'''
    codename = get_os_codename_package(pkg, fatal=fatal)

    if not codename:
        return None

    if 'swift' in pkg:
        vers_map = SWIFT_CODENAMES
    else:
        vers_map = OPENSTACK_CODENAMES

    for version, cname in six.iteritems(vers_map):
        if cname == codename:
            return version
    # e = "Could not determine OpenStack version for package: %s" % pkg
    # error_out(e)


os_rel = None


def os_release(package, base='essex'):
    '''
    Returns OpenStack release codename from a cached global.
    If the codename can not be determined from either an installed package or
    the installation source, the earliest release supported by the charm should
    be returned.
    '''
    global os_rel
    if os_rel:
        return os_rel
    os_rel = (get_os_codename_package(package, fatal=False) or
              get_os_codename_install_source(config('openstack-origin')) or
              base)
    return os_rel


def import_key(keyid):
    cmd = "apt-key adv --keyserver hkp://keyserver.ubuntu.com:80 " \
          "--recv-keys %s" % keyid
    try:
        subprocess.check_call(cmd.split(' '))
    except subprocess.CalledProcessError:
        error_out("Error importing repo key %s" % keyid)


def configure_installation_source(rel):
    '''Configure apt installation source.'''
    if rel == 'distro':
        return
    elif rel == 'distro-proposed':
        ubuntu_rel = lsb_release()['DISTRIB_CODENAME']
        with open('/etc/apt/sources.list.d/juju_deb.list', 'w') as f:
            f.write(DISTRO_PROPOSED % ubuntu_rel)
    elif rel[:4] == "ppa:":
        src = rel
        subprocess.check_call(["add-apt-repository", "-y", src])
    elif rel[:3] == "deb":
        l = len(rel.split('|'))
        if l == 2:
            src, key = rel.split('|')
            juju_log("Importing PPA key from keyserver for %s" % src)
            import_key(key)
        elif l == 1:
            src = rel
        with open('/etc/apt/sources.list.d/juju_deb.list', 'w') as f:
            f.write(src)
    elif rel[:6] == 'cloud:':
        ubuntu_rel = lsb_release()['DISTRIB_CODENAME']
        rel = rel.split(':')[1]
        u_rel = rel.split('-')[0]
        ca_rel = rel.split('-')[1]

        if u_rel != ubuntu_rel:
            e = 'Cannot install from Cloud Archive pocket %s on this Ubuntu '\
                'version (%s)' % (ca_rel, ubuntu_rel)
            error_out(e)

        if 'staging' in ca_rel:
            # staging is just a regular PPA.
            os_rel = ca_rel.split('/')[0]
            ppa = 'ppa:ubuntu-cloud-archive/%s-staging' % os_rel
            cmd = 'add-apt-repository -y %s' % ppa
            subprocess.check_call(cmd.split(' '))
            return

        # map charm config options to actual archive pockets.
        pockets = {
            'folsom': 'precise-updates/folsom',
            'folsom/updates': 'precise-updates/folsom',
            'folsom/proposed': 'precise-proposed/folsom',
            'grizzly': 'precise-updates/grizzly',
            'grizzly/updates': 'precise-updates/grizzly',
            'grizzly/proposed': 'precise-proposed/grizzly',
            'havana': 'precise-updates/havana',
            'havana/updates': 'precise-updates/havana',
            'havana/proposed': 'precise-proposed/havana',
            'icehouse': 'precise-updates/icehouse',
            'icehouse/updates': 'precise-updates/icehouse',
            'icehouse/proposed': 'precise-proposed/icehouse',
            'juno': 'trusty-updates/juno',
            'juno/updates': 'trusty-updates/juno',
            'juno/proposed': 'trusty-proposed/juno',
            'kilo': 'trusty-updates/kilo',
            'kilo/updates': 'trusty-updates/kilo',
            'kilo/proposed': 'trusty-proposed/kilo',
        }

        try:
            pocket = pockets[ca_rel]
        except KeyError:
            e = 'Invalid Cloud Archive release specified: %s' % rel
            error_out(e)

        src = "deb %s %s main" % (CLOUD_ARCHIVE_URL, pocket)
        apt_install('ubuntu-cloud-keyring', fatal=True)

        with open('/etc/apt/sources.list.d/cloud-archive.list', 'w') as f:
            f.write(src)
    else:
        error_out("Invalid openstack-release specified: %s" % rel)


def save_script_rc(script_path="scripts/scriptrc", **env_vars):
    """
    Write an rc file in the charm-delivered directory containing
    exported environment variables provided by env_vars. Any charm scripts run
    outside the juju hook environment can source this scriptrc to obtain
    updated config information necessary to perform health checks or
    service changes.
    """
    juju_rc_path = "%s/%s" % (charm_dir(), script_path)
    if not os.path.exists(os.path.dirname(juju_rc_path)):
        os.mkdir(os.path.dirname(juju_rc_path))
    with open(juju_rc_path, 'wb') as rc_script:
        rc_script.write(
            "#!/bin/bash\n")
        [rc_script.write('export %s=%s\n' % (u, p))
         for u, p in six.iteritems(env_vars) if u != "script_path"]


def openstack_upgrade_available(package):
    """
    Determines if an OpenStack upgrade is available from installation
    source, based on version of installed package.

    :param package: str: Name of installed package.

    :returns: bool:    : Returns True if configured installation source offers
                         a newer version of package.

    """

    import apt_pkg as apt
    src = config('openstack-origin')
    cur_vers = get_os_version_package(package)
    available_vers = get_os_version_install_source(src)
    apt.init()
    return apt.version_compare(available_vers, cur_vers) == 1


def ensure_block_device(block_device):
    '''
    Confirm block_device, create as loopback if necessary.

    :param block_device: str: Full path of block device to ensure.

    :returns: str: Full path of ensured block device.
    '''
    _none = ['None', 'none', None]
    if (block_device in _none):
        error_out('prepare_storage(): Missing required input: block_device=%s.'
                  % block_device)

    if block_device.startswith('/dev/'):
        bdev = block_device
    elif block_device.startswith('/'):
        _bd = block_device.split('|')
        if len(_bd) == 2:
            bdev, size = _bd
        else:
            bdev = block_device
            size = DEFAULT_LOOPBACK_SIZE
        bdev = ensure_loopback_device(bdev, size)
    else:
        bdev = '/dev/%s' % block_device

    if not is_block_device(bdev):
        error_out('Failed to locate valid block device at %s' % bdev)

    return bdev


def clean_storage(block_device):
    '''
    Ensures a block device is clean.  That is:
        - unmounted
        - any lvm volume groups are deactivated
        - any lvm physical device signatures removed
        - partition table wiped

    :param block_device: str: Full path to block device to clean.
    '''
    for mp, d in mounts():
        if d == block_device:
            juju_log('clean_storage(): %s is mounted @ %s, unmounting.' %
                     (d, mp), level=INFO)
            umount(mp, persist=True)

    if is_lvm_physical_volume(block_device):
        deactivate_lvm_volume_group(block_device)
        remove_lvm_physical_volume(block_device)
    else:
        zap_disk(block_device)


def is_ip(address):
    """
    Returns True if address is a valid IP address.
    """
    try:
        # Test to see if already an IPv4 address
        socket.inet_aton(address)
        return True
    except socket.error:
        return False


def ns_query(address):
    try:
        import dns.resolver
    except ImportError:
        apt_install('python-dnspython')
        import dns.resolver

    if isinstance(address, dns.name.Name):
        rtype = 'PTR'
    elif isinstance(address, six.string_types):
        rtype = 'A'
    else:
        return None

    answers = dns.resolver.query(address, rtype)
    if answers:
        return str(answers[0])
    return None


def get_host_ip(hostname):
    """
    Resolves the IP for a given hostname, or returns
    the input if it is already an IP.
    """
    if is_ip(hostname):
        return hostname

    return ns_query(hostname)


def get_hostname(address, fqdn=True):
    """
    Resolves hostname for given IP, or returns the input
    if it is already a hostname.
    """
    if is_ip(address):
        try:
            import dns.reversename
        except ImportError:
            apt_install('python-dnspython')
            import dns.reversename

        rev = dns.reversename.from_address(address)
        result = ns_query(rev)
        if not result:
            return None
    else:
        result = address

    if fqdn:
        # strip trailing .
        if result.endswith('.'):
            return result[:-1]
        else:
            return result
    else:
        return result.split('.')[0]


def get_matchmaker_map(mm_file='/etc/oslo/matchmaker_ring.json'):
    mm_map = {}
    if os.path.isfile(mm_file):
        with open(mm_file, 'r') as f:
            mm_map = json.load(f)
    return mm_map


def sync_db_with_multi_ipv6_addresses(database, database_user,
                                      relation_prefix=None):
    hosts = get_ipv6_addr(dynamic_only=False)

    kwargs = {'database': database,
              'username': database_user,
              'hostname': json.dumps(hosts)}

    if relation_prefix:
        for key in list(kwargs.keys()):
            kwargs["%s_%s" % (relation_prefix, key)] = kwargs[key]
            del kwargs[key]

    for rid in relation_ids('shared-db'):
        relation_set(relation_id=rid, **kwargs)


def os_requires_version(ostack_release, pkg):
    """
    Decorator for hook to specify minimum supported release
    """
    def wrap(f):
        @wraps(f)
        def wrapped_f(*args):
            if os_release(pkg) < ostack_release:
                raise Exception("This hook is not supported on releases"
                                " before %s" % ostack_release)
            f(*args)
        return wrapped_f
<<<<<<< HEAD
    return wrap
=======
    return wrap


def git_install_requested():
    """Returns true if openstack-origin-git is specified."""
    return config('openstack-origin-git') != "None"


requirements_dir = None


def git_clone_and_install(file_name, core_project):
    """Clone/install all OpenStack repos specified in yaml config file."""
    global requirements_dir

    if file_name == "None":
        return

    yaml_file = os.path.join(charm_dir(), file_name)

    # clone/install the requirements project first
    installed = _git_clone_and_install_subset(yaml_file,
                                              whitelist=['requirements'])
    if 'requirements' not in installed:
        error_out('requirements git repository must be specified')

    # clone/install all other projects except requirements and the core project
    blacklist = ['requirements', core_project]
    _git_clone_and_install_subset(yaml_file, blacklist=blacklist,
                                  update_requirements=True)

    # clone/install the core project
    whitelist = [core_project]
    installed = _git_clone_and_install_subset(yaml_file, whitelist=whitelist,
                                              update_requirements=True)
    if core_project not in installed:
        error_out('{} git repository must be specified'.format(core_project))


def _git_clone_and_install_subset(yaml_file, whitelist=[], blacklist=[],
                                  update_requirements=False):
    """Clone/install subset of OpenStack repos specified in yaml config file."""
    global requirements_dir
    installed = []

    with open(yaml_file, 'r') as fd:
        projects = yaml.load(fd)
        for proj, val in projects.items():
            # The project subset is chosen based on the following 3 rules:
            # 1) If project is in blacklist, we don't clone/install it, period.
            # 2) If whitelist is empty, we clone/install everything else.
            # 3) If whitelist is not empty, we clone/install everything in the
            #    whitelist.
            if proj in blacklist:
                continue
            if whitelist and proj not in whitelist:
                continue
            repo = val['repository']
            branch = val['branch']
            repo_dir = _git_clone_and_install_single(repo, branch,
                                                     update_requirements)
            if proj == 'requirements':
                requirements_dir = repo_dir
            installed.append(proj)
    return installed


def _git_clone_and_install_single(repo, branch, update_requirements=False):
    """Clone and install a single git repository."""
    dest_parent_dir = "/mnt/openstack-git/"
    dest_dir = os.path.join(dest_parent_dir, os.path.basename(repo))

    if not os.path.exists(dest_parent_dir):
        juju_log('Host dir not mounted at {}. '
                 'Creating directory there instead.'.format(dest_parent_dir))
        os.mkdir(dest_parent_dir)

    if not os.path.exists(dest_dir):
        juju_log('Cloning git repo: {}, branch: {}'.format(repo, branch))
        repo_dir = install_remote(repo, dest=dest_parent_dir, branch=branch)
    else:
        repo_dir = dest_dir

    if update_requirements:
        if not requirements_dir:
            error_out('requirements repo must be cloned before '
                      'updating from global requirements.')
        _git_update_requirements(repo_dir, requirements_dir)

    juju_log('Installing git repo from dir: {}'.format(repo_dir))
    pip_install(repo_dir)

    return repo_dir


def _git_update_requirements(package_dir, reqs_dir):
    """Update from global requirements.

       Update an OpenStack git directory's requirements.txt and
       test-requirements.txt from global-requirements.txt."""
    orig_dir = os.getcwd()
    os.chdir(reqs_dir)
    cmd = "python update.py {}".format(package_dir)
    try:
        subprocess.check_call(cmd.split(' '))
    except subprocess.CalledProcessError:
        package = os.path.basename(package_dir)
        error_out("Error updating {} from global-requirements.txt".format(package))
    os.chdir(orig_dir)
>>>>>>> 761d3df0
<|MERGE_RESOLUTION|>--- conflicted
+++ resolved
@@ -514,9 +514,6 @@
                                 " before %s" % ostack_release)
             f(*args)
         return wrapped_f
-<<<<<<< HEAD
-    return wrap
-=======
     return wrap
 
 
@@ -625,5 +622,4 @@
     except subprocess.CalledProcessError:
         package = os.path.basename(package_dir)
         error_out("Error updating {} from global-requirements.txt".format(package))
-    os.chdir(orig_dir)
->>>>>>> 761d3df0
+    os.chdir(orig_dir)