--- conflicted
+++ resolved
@@ -11,10 +11,7 @@
 import sys
 
 import six
-<<<<<<< HEAD
-=======
 import yaml
->>>>>>> 6b1faedf
 
 from charmhelpers.core.hookenv import (
     config,
