#!/usr/bin/python

import sys
import time

from utils import *
from lib.openstack_common import *

config = config_get()

<<<<<<< HEAD
LOCAL_ENDPOINT = "http://{}:35357/v2.0/".format(config['hostname'])

=======
>>>>>>> 462e0752
packages = "keystone python-mysqldb pwgen haproxy"
service = "keystone"

# used to verify joined services are valid openstack components.
# this should reflect the current "core" components of openstack
# and be expanded as we add support for them as a distro
valid_services = {
    "nova": {
        "type": "compute",
        "desc": "Nova Compute Service"
    },
    "nova-volume": {
        "type": "volume",
        "desc": "Nova Volume Service"
    },
    "cinder": {
        "type": "volume",
        "desc": "Cinder Volume Service"
    },
    "ec2": {
        "type": "ec2",
        "desc": "EC2 Compatibility Layer"
    },
    "glance": {
        "type": "image",
        "desc": "Glance Image Service"
    },
    "s3": {
        "type": "s3",
        "desc": "S3 Compatible object-store"
    },
    "swift": {
        "type": "storage",
        "desc": "Swift Object Storage Service"
    },
    "quantum": {
        "type": "network",
<<<<<<< HEAD
        "desc": "Network Management Service"
    },
    "cinder": {
        "type": "volume",
        "desc": "Cinder Volume Service"
=======
        "desc": "Quantum Networking Service"
>>>>>>> 462e0752
    }
}

def install_hook():
    if config["openstack-origin"] != "distro":
        configure_installation_source(config["openstack-origin"])
    execute("apt-get update", die=True)
    execute("apt-get -y install %s" % packages, die=True, echo=True)
    update_config_block('DEFAULT', public_port=config["service-port"])
    update_config_block('DEFAULT', admin_port=config["admin-port"])
    update_config_block('DEFAULT', bind_host=config["hostname"])
    set_admin_token(config['admin-token'])

    # set all backends to use sql+sqlite, if they are not already by default
    update_config_block('sql',
                        connection='sqlite:////var/lib/keystone/keystone.db')
    update_config_block('identity',
                        driver='keystone.identity.backends.sql.Identity')
    update_config_block('catalog',
                        driver='keystone.catalog.backends.sql.Catalog')
    update_config_block('token',
                        driver='keystone.token.backends.sql.Token')
    update_config_block('ec2',
                        driver='keystone.contrib.ec2.backends.sql.Ec2')
    execute("service keystone stop", echo=True)
    execute("keystone-manage db_sync")
    execute("service keystone start", echo=True)
    time.sleep(5)
    ensure_initial_admin(config)

def db_joined():
    relation_data = { "database": config["database"],
                      "username": config["database-user"],
                      "hostname": config["hostname"] }
    relation_set(relation_data)

def db_changed():
    relation_data = relation_get_dict()
    if ('password' not in relation_data or
        'private-address' not in relation_data):
        juju_log("private-address or password not set. Peer not ready, exit 0")
        exit(0)
    update_config_block('sql', connection="mysql://%s:%s@%s/%s" %
                            (config["database-user"],
                             relation_data["password"],
                             relation_data["private-address"],
                             config["database"]))
    execute("service keystone stop", echo=True)
    execute("keystone-manage db_sync", echo=True)
    execute("service keystone start")
    time.sleep(5)
    ensure_initial_admin(config)

    # If the backend database has been switched to something new and there
    # are existing identity-service relations,, service entries need to be
    # recreated in the new database.  Re-executing identity-service-changed
    # will do this.
    for id in relation_ids(relation_name='identity-service'):
        for unit in relation_list(relation_id=id):
            juju_log("Re-exec'ing identity-service-changed for: %s - %s" %
                     (id, unit))
            identity_changed(relation_id=id, remote_unit=unit)

def identity_joined():
    """ Do nothing until we get information about requested service """
    pass

def identity_changed(relation_id=None, remote_unit=None):
    """ A service has advertised its API endpoints, create an entry in the
        service catalog.
        Optionally allow this hook to be re-fired for an existing
        relation+unit, for context see see db_changed().
    """
    def ensure_valid_service(service):
        if service not in valid_services.keys():
            juju_log("WARN: Invalid service requested: '%s'" % service)
            relation_set({ "admin_token": -1 })
            return

    def add_endpoint(region, service, public_url, admin_url, internal_url):
        desc = valid_services[service]["desc"]
        service_type = valid_services[service]["type"]
        create_service_entry(service, service_type, desc, LOCAL_ENDPOINT)
        create_endpoint_template(region=region, service=service,
                                 public_url=public_url,
                                 admin_url=admin_url,
                                 internal_url=internal_url,
                                 endpoint=LOCAL_ENDPOINT)

    settings = relation_get_dict(relation_id=relation_id,
                                 remote_unit=remote_unit)

    # the minimum settings needed per endpoint
    single = set(['service', 'region', 'public_url', 'admin_url',
                  'internal_url'])
    if single.issubset(settings):
        # other end of relation advertised only one endpoint

        if 'None' in [v for k,v in settings.iteritems()]:
            # Some backend services advertise no endpoint but require a
            # hook execution to update auth strategy.
            return

        ensure_valid_service(settings['service'])
        add_endpoint(region=settings['region'], service=settings['service'],
                     public_url=settings['public_url'],
                     admin_url=settings['admin_url'],
                     internal_url=settings['internal_url'])
        service_username = settings['service']
    else:
        # assemble multiple endpoints from relation data. service name
        # should be prepended to setting name, ie:
        #  realtion-set ec2_service=$foo ec2_region=$foo ec2_public_url=$foo
        #  relation-set nova_service=$foo nova_region=$foo nova_public_url=$foo
        # Results in a dict that looks like:
        # { 'ec2': {
        #       'service': $foo
        #       'region': $foo
        #       'public_url': $foo
        #   }
        #   'nova': {
        #       'service': $foo
        #       'region': $foo
        #       'public_url': $foo
        #   }
        # }
        endpoints = {}
        for k,v in settings.iteritems():
            ep = k.split('_')[0]
            x = '_'.join(k.split('_')[1:])
            if ep not in  endpoints:
                endpoints[ep] = {}
            endpoints[ep][x] = v
        services = []
        for ep in endpoints:
            # weed out any unrelated relation stuff Juju might have added
            # by ensuring each possible endpiont has appropriate fields
            #  ['service', 'region', 'public_url', 'admin_url', 'internal_url']
            if single.issubset(endpoints[ep]):
                ep = endpoints[ep]
                ensure_valid_service(ep['service'])
                add_endpoint(region=ep['region'], service=ep['service'],
                             public_url=ep['public_url'],
                             admin_url=ep['admin_url'],
                             internal_url=ep['internal_url'])
                services.append(ep['service'])
        service_username = '_'.join(services)

    if 'None' in [v for k,v in settings.iteritems()]:
        return

    if not service_username:
        return

    token = get_admin_token()
    juju_log("Creating service credentials for '%s'" % service_username)

    stored_passwd = '/var/lib/keystone/%s.passwd' % service_username
    if os.path.isfile(stored_passwd):
        juju_log("Loading stored service passwd from %s" % stored_passwd)
        service_password = open(stored_passwd, 'r').readline().strip('\n')
    else:
        juju_log("Generating a new service password for %s" % service_username)
        service_password = execute('pwgen -c 32 1', die=True)[0].strip()
        open(stored_passwd, 'w+').writelines("%s\n" % service_password)

    create_user(service_username, service_password, config['service-tenant'],
                endpoint=LOCAL_ENDPOINT)
    grant_role(service_username, config['admin-role'], config['service-tenant'])

    # As of https://review.openstack.org/#change,4675, all nodes hosting
    # an endpoint(s) needs a service username and password assigned to
    # the service tenant and granted admin role.
    # note: config['service-tenant'] is created in utils.ensure_initial_admin()
    # we return a token, information about our API endpoints, and the generated
    # service credentials
    relation_data = {
        "admin_token": token,
        "service_host": config["hostname"],
        "service_port": config["service-port"],
        "auth_host": config["hostname"],
        "auth_port": config["admin-port"],
        "service_username": service_username,
        "service_password": service_password,
        "service_tenant": config['service-tenant']
    }
    # Check if clustered and use vip + haproxy ports if so
    if is_clustered():
        relation_data["auth_host"] = config['vip']
        relation_data["auth_port"] = SERVICE_PORTS['keystone_admin']
        relation_data["service_host"] = config['vip']
        relation_data["service_port"] = SERVICE_PORTS['keystone_service']

    relation_set(relation_data)

def config_changed():

    # Determine whether or not we should do an upgrade, based on the
    # the version offered in keyston-release.
    available = get_os_codename_install_source(config['openstack-origin'])
    installed = get_os_codename_package('keystone')

    if get_os_version_codename(available) > get_os_version_codename(installed):
        do_openstack_upgrade(config['openstack-origin'], packages)

    set_admin_token(config['admin-token'])
    ensure_initial_admin(config)
    
    cluster_changed()


def upgrade_charm():
    cluster_changed()    


SERVICE_PORTS = {
    "keystone_admin": config['admin-port'],
    "keystone_service": config['service-port']
    }


def cluster_changed():
    cluster_hosts = {}
    cluster_hosts['self'] = config['hostname']
    for r_id in relation_ids('cluster'):
        for unit in relation_list(r_id):
            cluster_hosts[unit.replace('/','-')] = \
                relation_get_dict(relation_id=r_id,
                                  remote_unit=unit)['private-address']
    ip_address = config['vip'] or 'localhost'
    configure_haproxy(ip_address,
                      cluster_hosts,
                      SERVICE_PORTS)
    #execute("service haproxy restart", echo=True)


def ha_relation():
    # Obtain the config values necessary for the cluster config. These
    # include multicast port and interface to bind to.
    corosync_bindiface = config['ha-bindiface']
    corosync_mcastport = config['ha-mcastport']

    # Obtain resources
    resources = {
            'res_ks_vip':'ocf:heartbeat:IPaddr2',
            'res_ks_haproxy':'lsb:haproxy'
        }
    # TODO: Obtain netmask and nic where to place VIP.
    resource_params = {
            'res_ks_vip':'params ip="%s" cidr_netmask="%s" nic="%s"' % (config['vip'],
                              config['vip_cidr'], config['vip_iface']),
            'res_ks_haproxy':'op monitor interval="5s"'
        }
    init_services = {
            'res_ks_haproxy':'haproxy'
        }
    groups = {
            'grp_ks_haproxy':'res_ks_vip res_ks_haproxy'
        }
    #clones = {
    #        'cln_ks_haproxy':'res_ks_haproxy meta globally-unique="false" interleave="true"'
    #    }

    #orders = {
    #        'ord_vip_before_haproxy':'inf: res_ks_vip res_ks_haproxy'
    #    }
    #colocations = {
    #        'col_vip_on_haproxy':'inf: res_ks_haproxy res_ks_vip'
    #    }

    relation_set_2(init_services=init_services,
                   corosync_bindiface=corosync_bindiface,
                   corosync_mcastport=corosync_mcastport,
                   resources=resources,
                   resource_params=resource_params,
                   groups=groups)


    cluster_changed()


def upgrade_charm():
    cluster_changed()


SERVICE_PORTS = {
    "keystone_admin": int(config['admin-port']) + 1,
    "keystone_service": int(config['service-port']) + 1
    }


def cluster_changed():
    cluster_hosts = {}
    cluster_hosts['self'] = config['hostname']
    for r_id in relation_ids('cluster'):
        for unit in relation_list(r_id):
            cluster_hosts[unit.replace('/','-')] = \
                relation_get_dict(relation_id=r_id,
                                  remote_unit=unit)['private-address']
    configure_haproxy(cluster_hosts,
                      SERVICE_PORTS)


def ha_relation_changed():
    relation_data = relation_get_dict()
    if 'clustered' in relation_data:
        # Tell all related services to start using
        # the VIP and haproxy ports instead
        for r_id in relation_ids('identity-service'):
            relation_set_2(rid=r_id,
                           auth_host=config['vip'],
                           service_host=config['vip'],
                           service_port=SERVICE_PORTS['keystone_service'],
                           auth_port=SERVICE_PORTS['keystone_admin'])


def is_clustered():
    for r_id in relation_ids('ha'):
        for unit in relation_list(r_id):
            relation_data = \
                relation_get_dict(relation_id=r_id,
                                  remote_unit=unit)
            if 'clustered' in relation_data:
                return True
    return False


def ha_relation_joined():
    # Obtain the config values necessary for the cluster config. These
    # include multicast port and interface to bind to.
    corosync_bindiface = config['ha-bindiface']
    corosync_mcastport = config['ha-mcastport']

    # Obtain resources
    resources = {
            'res_ks_vip':'ocf:heartbeat:IPaddr2',
            'res_ks_haproxy':'lsb:haproxy'
        }
    # TODO: Obtain netmask and nic where to place VIP.
    resource_params = {
            'res_ks_vip':'params ip="%s" cidr_netmask="24" nic="eth0"' % config['vip'],
            'res_ks_haproxy':'op monitor interval="5s"'
        }
    init_services = {
            'res_ks_haproxy':'haproxy'
        }
    groups = {
            'grp_ks_haproxy':'res_ks_vip res_ks_haproxy'
        }
    #clones = {
    #        'cln_ks_haproxy':'res_ks_haproxy meta globally-unique="false" interleave="true"'
    #    }

    #orders = {
    #        'ord_vip_before_haproxy':'inf: res_ks_vip res_ks_haproxy'
    #    }
    #colocations = {
    #        'col_vip_on_haproxy':'inf: res_ks_haproxy res_ks_vip'
    #    }

    relation_set_2(init_services=init_services,
                   corosync_bindiface=corosync_bindiface,
                   corosync_mcastport=corosync_mcastport,
                   resources=resources,
                   resource_params=resource_params,
                   groups=groups)


hooks = {
    "install": install_hook,
    "shared-db-relation-joined": db_joined,
    "shared-db-relation-changed": db_changed,
    "identity-service-relation-joined": identity_joined,
    "identity-service-relation-changed": identity_changed,
    "config-changed": config_changed,
    "cluster-relation-changed": cluster_changed,
    "cluster-relation-departed": cluster_changed,
<<<<<<< HEAD
    "ha-relation-joined": ha_relation,
=======
    "ha-relation-joined": ha_relation_joined,
    "ha-relation-changed": ha_relation_changed,
>>>>>>> 462e0752
    "upgrade-charm": upgrade_charm
}

# keystone-hooks gets called by symlink corresponding to the requested relation
# hook.
arg0 = sys.argv[0].split("/").pop()
if arg0 not in hooks.keys():
    error_out("Unsupported hook: %s" % arg0)
hooks[arg0]()<|MERGE_RESOLUTION|>--- conflicted
+++ resolved
@@ -8,11 +8,6 @@
 
 config = config_get()
 
-<<<<<<< HEAD
-LOCAL_ENDPOINT = "http://{}:35357/v2.0/".format(config['hostname'])
-
-=======
->>>>>>> 462e0752
 packages = "keystone python-mysqldb pwgen haproxy"
 service = "keystone"
 
@@ -50,15 +45,7 @@
     },
     "quantum": {
         "type": "network",
-<<<<<<< HEAD
-        "desc": "Network Management Service"
-    },
-    "cinder": {
-        "type": "volume",
-        "desc": "Cinder Volume Service"
-=======
         "desc": "Quantum Networking Service"
->>>>>>> 462e0752
     }
 }
 
@@ -436,12 +423,8 @@
     "config-changed": config_changed,
     "cluster-relation-changed": cluster_changed,
     "cluster-relation-departed": cluster_changed,
-<<<<<<< HEAD
-    "ha-relation-joined": ha_relation,
-=======
     "ha-relation-joined": ha_relation_joined,
     "ha-relation-changed": ha_relation_changed,
->>>>>>> 462e0752
     "upgrade-charm": upgrade_charm
 }
 
