from mock import patch, call, MagicMock, Mock
from test_utils import CharmTestCase
import os
import manager

os.environ['JUJU_UNIT_NAME'] = 'keystone'
with patch('charmhelpers.core.hookenv.config') as config:
    import keystone_utils as utils

with patch.object(utils, 'register_configs'):
    import keystone_hooks as hooks

TO_PATCH = [
    'api_port',
    'config',
    'create_user',
    'os_release',
    'log',
    'get_ca',
    'create_role',
    'create_service_entry',
    'create_endpoint_template',
    'get_admin_token',
    'get_local_endpoint',
    'get_requested_roles',
    'get_service_password',
    'get_os_codename_install_source',
    'grant_role',
    'configure_installation_source',
    'is_elected_leader',
    'is_ssl_cert_master',
    'https',
    'peer_store_and_set',
    'service_stop',
    'service_start',
    'relation_get',
    'relation_set',
    'relation_ids',
    'relation_id',
    'local_unit',
    'related_units',
    'https',
    'is_relation_made',
    'peer_store',
    'pip_install',
    # generic
    'apt_update',
    'apt_upgrade',
    'apt_install',
    'subprocess',
    'time',
    'pwgen',
]

openstack_origin_git = \
    """repositories:
         - {name: requirements,
            repository: 'git://git.openstack.org/openstack/requirements',
            branch: stable/juno}
         - {name: keystone,
            repository: 'git://git.openstack.org/openstack/keystone',
            branch: stable/juno}"""


class TestKeystoneUtils(CharmTestCase):

    def setUp(self):
        super(TestKeystoneUtils, self).setUp(utils, TO_PATCH)
        self.config.side_effect = self.test_config.get

        self.ctxt = MagicMock()
        self.rsc_map = {
            '/etc/keystone/keystone.conf': {
                'services': ['keystone'],
                'contexts': [self.ctxt],
            },
            '/etc/apache2/sites-available/openstack_https_frontend': {
                'services': ['apache2'],
                'contexts': [self.ctxt],
            },
            '/etc/apache2/sites-available/openstack_https_frontend.conf': {
                'services': ['apache2'],
                'contexts': [self.ctxt],
            }
        }

    @patch('charmhelpers.contrib.openstack.templating.OSConfigRenderer')
    @patch('os.path.exists')
    @patch.object(utils, 'resource_map')
    def test_register_configs_apache(self, resource_map, exists, renderer):
        exists.return_value = False
        self.os_release.return_value = 'havana'
        fake_renderer = MagicMock()
        fake_renderer.register = MagicMock()
        renderer.return_value = fake_renderer

        resource_map.return_value = self.rsc_map
        utils.register_configs()
        renderer.assert_called_with(
            openstack_release='havana', templates_dir='templates/')

        ex_reg = [
            call('/etc/keystone/keystone.conf', [self.ctxt]),
            call(
                '/etc/apache2/sites-available/openstack_https_frontend',
                [self.ctxt]),
            call(
                '/etc/apache2/sites-available/openstack_https_frontend.conf',
                [self.ctxt]),
        ]
        self.assertEquals(fake_renderer.register.call_args_list, ex_reg)

    def test_determine_ports(self):
        self.test_config.set('admin-port', '80')
        self.test_config.set('service-port', '81')
        result = utils.determine_ports()
        self.assertEquals(result, ['80', '81'])

    @patch('charmhelpers.contrib.openstack.utils.config')
    def test_determine_packages(self, _config):
        _config.return_value = None
        result = utils.determine_packages()
        ex = utils.BASE_PACKAGES + ['keystone', 'python-keystoneclient']
        self.assertEquals(set(ex), set(result))

    @patch('charmhelpers.contrib.openstack.utils.config')
    def test_determine_packages_git(self, _config):
        _config.return_value = openstack_origin_git
        result = utils.determine_packages()
        ex = utils.BASE_PACKAGES + ['keystone'] + utils.BASE_GIT_PACKAGES
        for p in utils.GIT_PACKAGE_BLACKLIST:
            ex.remove(p)
        self.assertEquals(set(ex), set(result))

    @patch.object(hooks, 'CONFIGS')
    @patch.object(utils, 'determine_packages')
    @patch.object(utils, 'migrate_database')
    def test_openstack_upgrade_leader(
            self, migrate_database, determine_packages, configs):
        self.test_config.set('openstack-origin', 'precise')
        determine_packages.return_value = []
        self.is_elected_leader.return_value = True

        utils.do_openstack_upgrade(configs)

        self.get_os_codename_install_source.assert_called_with('precise')
        self.configure_installation_source.assert_called_with('precise')
        self.assertTrue(self.apt_update.called)

        dpkg_opts = [
            '--option', 'Dpkg::Options::=--force-confnew',
            '--option', 'Dpkg::Options::=--force-confdef',
        ]
        self.apt_upgrade.assert_called_with(
            options=dpkg_opts,
            fatal=True,
            dist=True)
        self.apt_install.assert_called_with(
            packages=[],
            options=dpkg_opts,
            fatal=True)

        self.assertTrue(configs.set_release.called)
        self.assertTrue(configs.write_all.called)
        self.assertTrue(migrate_database.called)

    def test_migrate_database(self):
        utils.migrate_database()

        self.service_stop.assert_called_with('keystone')
        cmd = ['sudo', '-u', 'keystone', 'keystone-manage', 'db_sync']
        self.subprocess.check_output.assert_called_with(cmd)
        self.service_start.assert_called_with('keystone')

    @patch.object(utils, 'resolve_address')
    @patch.object(utils, 'b64encode')
    def test_add_service_to_keystone_clustered_https_none_values(
            self, b64encode, _resolve_address):
        relation_id = 'identity-service:0'
        remote_unit = 'unit/0'
        _resolve_address.return_value = '10.10.10.10'
        self.https.return_value = True
        self.test_config.set('https-service-endpoints', 'True')
        self.test_config.set('vip', '10.10.10.10')
        self.test_config.set('admin-port', 80)
        self.test_config.set('service-port', 81)
        b64encode.return_value = 'certificate'
        self.get_requested_roles.return_value = ['role1', ]

        self.relation_get.return_value = {'service': 'keystone',
                                          'region': 'RegionOne',
                                          'public_url': 'None',
                                          'admin_url': '10.0.0.2',
                                          'internal_url': '192.168.1.2'}

        utils.add_service_to_keystone(
            relation_id=relation_id,
            remote_unit=remote_unit)
        self.assertTrue(self.https.called)
        self.assertTrue(self.create_role.called)

        relation_data = {'auth_host': '10.10.10.10',
                         'service_host': '10.10.10.10',
                         'auth_protocol': 'https',
                         'service_protocol': 'https',
                         'auth_port': 80,
                         'service_port': 81,
                         'https_keystone': 'True',
                         'ca_cert': 'certificate',
                         'region': 'RegionOne'}
        self.peer_store_and_set.assert_called_with(relation_id=relation_id,
                                                   **relation_data)

    @patch.object(utils, 'resolve_address')
    @patch.object(utils, 'ensure_valid_service')
    @patch.object(utils, 'add_endpoint')
    @patch.object(manager, 'KeystoneManager')
    def test_add_service_to_keystone_no_clustered_no_https_complete_values(
            self, KeystoneManager, add_endpoint, ensure_valid_service,
            _resolve_address):
        relation_id = 'identity-service:0'
        remote_unit = 'unit/0'
        self.get_admin_token.return_value = 'token'
        self.get_service_password.return_value = 'password'
        self.test_config.set('service-tenant', 'tenant')
        self.test_config.set('admin-role', 'admin')
        self.get_requested_roles.return_value = ['role1', ]
        _resolve_address.return_value = '10.0.0.3'
        self.test_config.set('admin-port', 80)
        self.test_config.set('service-port', 81)
        self.https.return_value = False
        self.test_config.set('https-service-endpoints', 'False')
        self.get_local_endpoint.return_value = 'http://localhost:80/v2.0/'
        self.relation_ids.return_value = ['cluster/0']

        mock_keystone = MagicMock()
        mock_keystone.resolve_tenant_id.return_value = 'tenant_id'
        KeystoneManager.return_value = mock_keystone

        self.relation_get.return_value = {'service': 'keystone',
                                          'region': 'RegionOne',
                                          'public_url': '10.0.0.1',
                                          'admin_url': '10.0.0.2',
                                          'internal_url': '192.168.1.2'}

        utils.add_service_to_keystone(
            relation_id=relation_id,
            remote_unit=remote_unit)
        ensure_valid_service.assert_called_with('keystone')
        add_endpoint.assert_called_with(region='RegionOne', service='keystone',
                                        publicurl='10.0.0.1',
                                        adminurl='10.0.0.2',
                                        internalurl='192.168.1.2')
        self.assertTrue(self.get_admin_token.called)
        self.get_service_password.assert_called_with('keystone')
        self.create_user.assert_called_with('keystone', 'password', 'tenant')
        self.grant_role.assert_called_with('keystone', 'admin', 'tenant')
        self.create_role.assert_called_with('role1', 'keystone', 'tenant')

        relation_data = {'auth_host': '10.0.0.3', 'service_host': '10.0.0.3',
                         'admin_token': 'token', 'service_port': 81,
                         'auth_port': 80, 'service_username': 'keystone',
                         'service_password': 'password',
                         'service_tenant': 'tenant',
                         'https_keystone': '__null__',
                         'ssl_cert': '__null__', 'ssl_key': '__null__',
                         'ca_cert': '__null__',
                         'auth_protocol': 'http', 'service_protocol': 'http',
                         'service_tenant_id': 'tenant_id'}

        filtered = {}
        for k, v in relation_data.iteritems():
            if v == '__null__':
                filtered[k] = None
            else:
                filtered[k] = v

        self.assertTrue(self.relation_set.called)
        self.peer_store_and_set.assert_called_with(relation_id=relation_id,
                                                   **relation_data)
        self.relation_set.assert_called_with(relation_id=relation_id,
                                             **filtered)

    @patch('charmhelpers.contrib.openstack.ip.config')
    @patch.object(utils, 'ensure_valid_service')
    @patch.object(utils, 'add_endpoint')
    @patch.object(manager, 'KeystoneManager')
    def test_add_service_to_keystone_nosubset(
            self, KeystoneManager, add_endpoint, ensure_valid_service,
            ip_config):
        relation_id = 'identity-service:0'
        remote_unit = 'unit/0'

        self.relation_get.return_value = {'ec2_service': 'nova',
                                          'ec2_region': 'RegionOne',
                                          'ec2_public_url': '10.0.0.1',
                                          'ec2_admin_url': '10.0.0.2',
                                          'ec2_internal_url': '192.168.1.2'}
        self.get_local_endpoint.return_value = 'http://localhost:80/v2.0/'
        KeystoneManager.resolve_tenant_id.return_value = 'tenant_id'

        utils.add_service_to_keystone(
            relation_id=relation_id,
            remote_unit=remote_unit)
        ensure_valid_service.assert_called_with('nova')
        add_endpoint.assert_called_with(region='RegionOne', service='nova',
                                        publicurl='10.0.0.1',
                                        adminurl='10.0.0.2',
                                        internalurl='192.168.1.2')

    @patch.object(utils, 'user_exists')
    @patch.object(utils, 'grant_role')
    @patch.object(utils, 'create_role')
    @patch.object(utils, 'create_user')
    def test_create_user_credentials_no_roles(self, mock_create_user,
                                              mock_create_role,
                                              mock_grant_role,
                                              mock_user_exists):
        mock_user_exists.return_value = False
        utils.create_user_credentials('userA', 'tenantA', 'passA')
        mock_create_user.assert_has_calls([call('userA', 'passA', 'tenantA')])
        mock_create_role.assert_has_calls([])
        mock_grant_role.assert_has_calls([])

    @patch.object(utils, 'user_exists')
    @patch.object(utils, 'grant_role')
    @patch.object(utils, 'create_role')
    @patch.object(utils, 'create_user')
    def test_create_user_credentials(self, mock_create_user, mock_create_role,
                                     mock_grant_role, mock_user_exists):
        mock_user_exists.return_value = False
        utils.create_user_credentials('userA', 'tenantA', 'passA',
                                      grants=['roleA'], new_roles=['roleB'])
        mock_create_user.assert_has_calls([call('userA', 'passA', 'tenantA')])
        mock_create_role.assert_has_calls([call('roleB', 'userA', 'tenantA')])
        mock_grant_role.assert_has_calls([call('userA', 'roleA', 'tenantA')])

    @patch.object(utils, 'update_user_password')
    @patch.object(utils, 'user_exists')
    @patch.object(utils, 'grant_role')
    @patch.object(utils, 'create_role')
    @patch.object(utils, 'create_user')
    def test_create_user_credentials_user_exists(self, mock_create_user,
                                                 mock_create_role,
                                                 mock_grant_role,
                                                 mock_user_exists,
                                                 mock_update_user_password):
        mock_user_exists.return_value = True
        utils.create_user_credentials('userA', 'tenantA', 'passA',
                                      grants=['roleA'], new_roles=['roleB'])
        mock_create_user.assert_has_calls([])
        mock_create_role.assert_has_calls([call('roleB', 'userA', 'tenantA')])
        mock_grant_role.assert_has_calls([call('userA', 'roleA', 'tenantA')])
        mock_update_user_password.assert_has_calls([call('userA', 'passA')])

    @patch.object(utils, 'get_service_password')
    @patch.object(utils, 'create_user_credentials')
    def test_create_service_credentials(self, mock_create_user_credentials,
                                        mock_get_service_password):
        mock_get_service_password.return_value = 'passA'
        cfg = {'service-tenant': 'tenantA', 'admin-role': 'Admin'}
        self.config.side_effect = lambda key: cfg.get(key, None)
        calls = [call('serviceA', 'tenantA', 'passA', grants=['Admin'],
                      new_roles=None)]
        utils.create_service_credentials('serviceA')
        mock_create_user_credentials.assert_has_calls(calls)

    def test_ensure_valid_service_incorrect(self):
        utils.ensure_valid_service('fakeservice')
        self.log.assert_called_with("Invalid service requested: 'fakeservice'")
        self.relation_set.assert_called_with(admin_token=-1)

    def test_add_endpoint(self):
        publicurl = '10.0.0.1'
        adminurl = '10.0.0.2'
        internalurl = '10.0.0.3'
        utils.add_endpoint(
            'RegionOne',
            'nova',
            publicurl,
            adminurl,
            internalurl)
        self.create_service_entry.assert_called_with(
            'nova',
            'compute',
            'Nova Compute Service')
        self.create_endpoint_template.asssert_called_with(
            region='RegionOne', service='nova',
            publicurl=publicurl, adminurl=adminurl,
            internalurl=internalurl)

    @patch.object(utils, 'uuid')
    @patch.object(utils, 'relation_set')
    @patch.object(utils, 'relation_get')
    @patch.object(utils, 'relation_ids')
    @patch.object(utils, 'is_elected_leader')
    def test_send_notifications(self, mock_is_elected_leader,
                                mock_relation_ids, mock_relation_get,
                                mock_relation_set, mock_uuid):
        relation_id = 'testrel:0'
        mock_uuid.uuid4.return_value = '1234'
        mock_relation_ids.return_value = [relation_id]
        mock_is_elected_leader.return_value = False
        utils.send_notifications({'foo-endpoint-changed': 1})
        self.assertFalse(mock_relation_set.called)

        mock_is_elected_leader.return_value = True
        utils.send_notifications({})
        self.assertFalse(mock_relation_set.called)

        settings = {'foo-endpoint-changed': 1}
        utils.send_notifications(settings)
        self.assertTrue(mock_relation_set.called)
        mock_relation_set.assert_called_once_with(relation_id=relation_id,
                                                  relation_settings=settings)
        mock_relation_set.reset_mock()
        settings = {'foo-endpoint-changed': 1}
        utils.send_notifications(settings, force=True)
        self.assertTrue(mock_relation_set.called)
        settings['trigger'] = '1234'
        mock_relation_set.assert_called_once_with(relation_id=relation_id,
                                                  relation_settings=settings)

    def test_get_admin_passwd_pwd_set(self):
        self.test_config.set('admin-password', 'supersecret')
        self.assertEqual(utils.get_admin_passwd(), 'supersecret')

    @patch('os.path.isfile')
    def test_get_admin_passwd_pwd_file_load(self, isfile):
        self.test_config.set('admin-password', '')
        isfile.return_value = True
        with patch('__builtin__.open') as mock_open:
            mock_open.return_value.__enter__ = lambda s: s
            mock_open.return_value.__exit__ = Mock()
            mock_open.return_value.readline.return_value = 'supersecretfilepwd'
            self.assertEqual(utils.get_admin_passwd(), 'supersecretfilepwd')

    @patch.object(utils, 'store_admin_passwd')
    @patch('os.path.isfile')
    def test_get_admin_passwd_genpass(self, isfile, store_admin_passwd):
        self.test_config.set('admin-password', '')
        isfile.return_value = False
        self.subprocess.check_output.return_value = 'supersecretgen'
        self.assertEqual(utils.get_admin_passwd(), 'supersecretgen')

    def test_is_db_ready(self):
        allowed_units = None

        def fake_rel_get(attribute=None, *args, **kwargs):
            if attribute == 'allowed_units':
                return allowed_units

        self.relation_get.side_effect = fake_rel_get

        self.relation_id.return_value = 'shared-db:0'
        self.relation_ids.return_value = ['shared-db:0']
        self.local_unit.return_value = 'unit/0'
        allowed_units = 'unit/0'
        self.assertTrue(utils.is_db_ready(use_current_context=True))

        self.relation_id.return_value = 'shared-db:0'
        self.relation_ids.return_value = ['shared-db:0']
        self.local_unit.return_value = 'unit/0'
        allowed_units = 'unit/1'
        self.assertFalse(utils.is_db_ready(use_current_context=True))

        self.relation_ids.return_value = ['acme:0']
        self.assertRaises(utils.is_db_ready, use_current_context=True)

        allowed_units = 'unit/0'
        self.related_units.return_value = ['unit/0']
        self.relation_ids.return_value = ['shared-db:0', 'shared-db:1']
        self.assertTrue(utils.is_db_ready())

        allowed_units = 'unit/1'
        self.assertFalse(utils.is_db_ready())

        self.related_units.return_value = []
        self.assertTrue(utils.is_db_ready())

    @patch.object(utils, 'peer_units')
    def test_ensure_ssl_cert_master_ssl_no_peers(self, mock_peer_units):
        def mock_rel_get(unit=None, **kwargs):
            return None

        self.relation_get.side_effect = mock_rel_get
        self.relation_ids.return_value = ['cluster:0']
        self.local_unit.return_value = 'unit/0'
        self.related_units.return_value = []
        mock_peer_units.return_value = []
        # This should get ignored since we are overriding
        self.is_ssl_cert_master.return_value = False
        self.is_elected_leader.return_value = False
        self.assertTrue(utils.ensure_ssl_cert_master())
        settings = {'ssl-cert-master': 'unit/0'}
        self.relation_set.assert_called_with(relation_id='cluster:0',
                                             relation_settings=settings)

    @patch.object(utils, 'peer_units')
    def test_ensure_ssl_cert_master_ssl_master_no_peers(self,
                                                        mock_peer_units):
        def mock_rel_get(unit=None, **kwargs):
            if unit == 'unit/0':
                return 'unit/0'

            return None

        self.relation_get.side_effect = mock_rel_get
        self.relation_ids.return_value = ['cluster:0']
        self.local_unit.return_value = 'unit/0'
        self.related_units.return_value = []
        mock_peer_units.return_value = []
        # This should get ignored since we are overriding
        self.is_ssl_cert_master.return_value = False
        self.is_elected_leader.return_value = False
        self.assertTrue(utils.ensure_ssl_cert_master())
        settings = {'ssl-cert-master': 'unit/0'}
        self.relation_set.assert_called_with(relation_id='cluster:0',
                                             relation_settings=settings)

    @patch.object(utils, 'peer_units')
    def test_ensure_ssl_cert_master_ssl_not_leader(self, mock_peer_units):
        self.relation_ids.return_value = ['cluster:0']
        self.local_unit.return_value = 'unit/0'
        mock_peer_units.return_value = ['unit/1']
        self.is_ssl_cert_master.return_value = False
        self.is_elected_leader.return_value = False
        self.assertFalse(utils.ensure_ssl_cert_master())
        self.assertFalse(self.relation_set.called)

    @patch.object(utils, 'peer_units')
    def test_ensure_ssl_cert_master_is_leader_new_peer(self,
                                                       mock_peer_units):
        def mock_rel_get(unit=None, **kwargs):
            if unit == 'unit/0':
                return 'unit/0'

            return 'unknown'

        self.relation_get.side_effect = mock_rel_get
        self.relation_ids.return_value = ['cluster:0']
        self.local_unit.return_value = 'unit/0'
        mock_peer_units.return_value = ['unit/1']
        self.related_units.return_value = ['unit/1']
        self.is_ssl_cert_master.return_value = False
        self.is_elected_leader.return_value = True
        self.assertFalse(utils.ensure_ssl_cert_master())
        settings = {'ssl-cert-master': 'unit/0'}
        self.relation_set.assert_called_with(relation_id='cluster:0',
                                             relation_settings=settings)

    @patch.object(utils, 'peer_units')
    def test_ensure_ssl_cert_master_is_leader_no_new_peer(self,
                                                          mock_peer_units):
        def mock_rel_get(unit=None, **kwargs):
            if unit == 'unit/0':
                return 'unit/0'

            return 'unit/0'

        self.relation_get.side_effect = mock_rel_get
        self.relation_ids.return_value = ['cluster:0']
        self.local_unit.return_value = 'unit/0'
        mock_peer_units.return_value = ['unit/1']
        self.related_units.return_value = ['unit/1']
        self.is_ssl_cert_master.return_value = False
        self.is_elected_leader.return_value = True
        self.assertFalse(utils.ensure_ssl_cert_master())
        self.assertFalse(self.relation_set.called)

    @patch('charmhelpers.contrib.openstack.ip.unit_get')
    @patch('charmhelpers.contrib.openstack.ip.is_clustered')
    @patch('charmhelpers.contrib.openstack.ip.config')
    @patch.object(utils, 'create_keystone_endpoint')
    @patch.object(utils, 'create_tenant')
    @patch.object(utils, 'create_user_credentials')
    @patch.object(utils, 'create_service_entry')
    def test_ensure_initial_admin_public_name(self,
                                              _create_service_entry,
                                              _create_user_creds,
                                              _create_tenant,
                                              _create_keystone_endpoint,
                                              _ip_config,
                                              _is_clustered,
                                              _unit_get):
        _is_clustered.return_value = False
        _ip_config.side_effect = self.test_config.get
        _unit_get.return_value = '10.0.0.1'
        self.test_config.set('os-public-hostname', 'keystone.example.com')
        utils.ensure_initial_admin(self.config)
        _create_keystone_endpoint.assert_called_with(
            public_ip='keystone.example.com',
            service_port=5000,
            internal_ip='10.0.0.1',
            admin_ip='10.0.0.1',
            auth_port=35357,
            region='RegionOne'
        )

    @patch.object(utils, 'peer_units')
    def test_ensure_ssl_cert_master_is_leader_bad_votes(self,
                                                        mock_peer_units):
        counter = {0: 0}

        def mock_rel_get(unit=None, **kwargs):
            """Returns a mix of votes."""
            if unit == 'unit/0':
                return 'unit/0'

            ret = 'unit/%d' % (counter[0])
            counter[0] += 1
            return ret

        self.relation_get.side_effect = mock_rel_get
        self.relation_ids.return_value = ['cluster:0']
        self.local_unit.return_value = 'unit/0'
        mock_peer_units.return_value = ['unit/1']
        self.related_units.return_value = ['unit/1']
        self.is_ssl_cert_master.return_value = False
        self.is_elected_leader.return_value = True
        self.assertFalse(utils.ensure_ssl_cert_master())
        self.assertFalse(self.relation_set.called)

    @patch.object(utils, 'git_install_requested')
    @patch.object(utils, 'git_clone_and_install')
    @patch.object(utils, 'git_post_install')
    @patch.object(utils, 'git_pre_install')
    def test_git_install(self, git_pre, git_post, git_clone_and_install,
                         git_requested):
        projects_yaml = openstack_origin_git
        git_requested.return_value = True
        utils.git_install(projects_yaml)
        self.assertTrue(git_pre.called)
        git_clone_and_install.assert_called_with(openstack_origin_git,
                                                 core_project='keystone')
        self.assertTrue(git_post.called)

    @patch.object(utils, 'mkdir')
    @patch.object(utils, 'write_file')
    @patch.object(utils, 'add_user_to_group')
    @patch.object(utils, 'add_group')
    @patch.object(utils, 'adduser')
    def test_git_pre_install(self, adduser, add_group, add_user_to_group,
                             write_file, mkdir):
        utils.git_pre_install()
        adduser.assert_called_with('keystone', shell='/bin/bash',
                                   system_user=True)
        add_group.assert_called_with('keystone', system_group=True)
        add_user_to_group.assert_called_with('keystone', 'keystone')
        expected = [
            call('/var/lib/keystone', owner='keystone',
                 group='keystone', perms=0755, force=False),
            call('/var/lib/keystone/cache', owner='keystone',
                 group='keystone', perms=0755, force=False),
            call('/var/log/keystone', owner='keystone',
                 group='keystone', perms=0755, force=False),
        ]
        self.assertEquals(mkdir.call_args_list, expected)
        write_file.assert_called_with('/var/log/keystone/keystone.log',
                                      '', owner='keystone', group='keystone',
                                      perms=0600)

    @patch.object(utils, 'git_src_dir')
    @patch.object(utils, 'service_restart')
    @patch.object(utils, 'render')
    @patch.object(utils, 'git_pip_venv_dir')
    @patch('os.path.join')
    @patch('os.path.exists')
    @patch('os.symlink')
    @patch('shutil.copytree')
    @patch('shutil.rmtree')
    @patch('subprocess.check_call')
    def test_git_post_install(self, check_call, rmtree, copytree, symlink,
                              exists, join, venv, render, service_restart,
                              git_src_dir):
        projects_yaml = openstack_origin_git
        join.return_value = 'joined-string'
        venv.return_value = '/mnt/openstack-git/venv'
        utils.git_post_install(projects_yaml)
        expected = [
            call('joined-string', '/etc/keystone'),
        ]
        copytree.assert_has_calls(expected)
        expected = [
            call('joined-string', '/usr/local/bin/keystone-manage'),
        ]
        symlink.assert_has_calls(expected, any_order=True)
        keystone_context = {
            'service_description': 'Keystone API server',
            'service_name': 'Keystone',
            'user_name': 'keystone',
            'start_dir': '/var/lib/keystone',
            'process_name': 'keystone',
            'executable_name': 'joined-string',
            'config_files': ['/etc/keystone/keystone.conf'],
            'log_file': '/var/log/keystone/keystone.log',
        }
        expected = [
            call('git/logging.conf', '/etc/keystone/logging.conf', {},
                 perms=0o644),
            call('git.upstart', '/etc/init/keystone.conf',
                 keystone_context, perms=0o644, templates_dir='joined-string'),
        ]
        self.assertEquals(render.call_args_list, expected)
        service_restart.assert_called_with('keystone')

<<<<<<< HEAD
    @patch.object(manager, 'KeystoneManager')
    def test_is_service_present(self, KeystoneManager):
        mock_keystone = MagicMock()
        mock_keystone.resolve_service_id.return_value = 'sid1'
        KeystoneManager.return_value = mock_keystone
        self.assertTrue(utils.is_service_present('bob', 'bill'))

    @patch.object(manager, 'KeystoneManager')
    def test_is_service_present_false(self, KeystoneManager):
        mock_keystone = MagicMock()
        mock_keystone.resolve_service_id.return_value = None
        KeystoneManager.return_value = mock_keystone
        self.assertFalse(utils.is_service_present('bob', 'bill'))

    @patch.object(manager, 'KeystoneManager')
    def test_delete_service_entry(self, KeystoneManager):
        mock_keystone = MagicMock()
        mock_keystone.resolve_service_id.return_value = 'sid1'
        KeystoneManager.return_value = mock_keystone
        utils.delete_service_entry('bob', 'bill')
        mock_keystone.api.services.delete.assert_called_with('sid1')
=======
    @patch.object(utils, 'HookData')
    @patch.object(utils, 'kv')
    def test_is_paused(self, kv, HookData):
        """test_is_paused: Test is_paused() returns value
        from kv('unit-paused')"""
        HookData()().return_value = True
        kv().get.return_value = True
        self.assertEqual(utils.is_paused(), True)
        kv().get.assert_called_with('unit-paused')
        kv().get.return_value = False
        self.assertEqual(utils.is_paused(), False)

    @patch.object(utils, 'is_paused')
    @patch.object(utils, 'status_set')
    def test_assess_status(self, status_set, is_paused):
        """test_assess_status: verify that it does pick the right status"""
        # check that paused status does the right thing
        is_paused.return_value = True
        utils.assess_status(None)
        status_set.assert_called_with(
            "maintenance",
            "Paused. Use 'resume' action to resume normal service.")

        # if it isn't paused, the assess_status() calls
        # set_os_workload_status()
        is_paused.return_value = False
        with patch.object(utils, 'set_os_workload_status') \
                as set_os_workload_status:
            utils.assess_status("TEST CONFIG")
            set_os_workload_status.assert_called_with(
                "TEST CONFIG",
                utils.REQUIRED_INTERFACES,
                charm_func=utils.check_optional_relations)
>>>>>>> 85b37231
<|MERGE_RESOLUTION|>--- conflicted
+++ resolved
@@ -704,7 +704,6 @@
         self.assertEquals(render.call_args_list, expected)
         service_restart.assert_called_with('keystone')
 
-<<<<<<< HEAD
     @patch.object(manager, 'KeystoneManager')
     def test_is_service_present(self, KeystoneManager):
         mock_keystone = MagicMock()
@@ -726,7 +725,7 @@
         KeystoneManager.return_value = mock_keystone
         utils.delete_service_entry('bob', 'bill')
         mock_keystone.api.services.delete.assert_called_with('sid1')
-=======
+
     @patch.object(utils, 'HookData')
     @patch.object(utils, 'kv')
     def test_is_paused(self, kv, HookData):
@@ -759,5 +758,4 @@
             set_os_workload_status.assert_called_with(
                 "TEST CONFIG",
                 utils.REQUIRED_INTERFACES,
-                charm_func=utils.check_optional_relations)
->>>>>>> 85b37231
+                charm_func=utils.check_optional_relations)