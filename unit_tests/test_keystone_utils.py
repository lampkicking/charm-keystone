from mock import patch, call, MagicMock, Mock
from test_utils import CharmTestCase
import os
import manager

os.environ['JUJU_UNIT_NAME'] = 'keystone'
with patch('charmhelpers.core.hookenv.config') as config:
    import keystone_utils as utils

import keystone_hooks as hooks

TO_PATCH = [
    'api_port',
    'config',
    'create_user',
    'os_release',
    'log',
    'get_ca',
    'create_role',
    'create_service_entry',
    'create_endpoint_template',
    'get_admin_token',
    'get_local_endpoint',
    'get_requested_roles',
    'get_service_password',
    'get_os_codename_install_source',
    'grant_role',
    'configure_installation_source',
    'eligible_leader',
    'https',
    'is_clustered',
    'peer_store_and_set',
    'service_stop',
    'service_start',
    'relation_get',
    'relation_set',
    'https',
    'is_relation_made',
    'peer_store',
    # generic
    'apt_update',
    'apt_upgrade',
    'apt_install',
    'subprocess',
    'time',
    'pwgen',
    # openstack.ip
    'resolve_address',
]


class TestKeystoneUtils(CharmTestCase):

    def setUp(self):
        super(TestKeystoneUtils, self).setUp(utils, TO_PATCH)
        self.config.side_effect = self.test_config.get

        self.ctxt = MagicMock()
        self.rsc_map = {
            '/etc/keystone/keystone.conf': {
                'services': ['keystone'],
                'contexts': [self.ctxt],
            },
            '/etc/apache2/sites-available/openstack_https_frontend': {
                'services': ['apache2'],
                'contexts': [self.ctxt],
            },
            '/etc/apache2/sites-available/openstack_https_frontend.conf': {
                'services': ['apache2'],
                'contexts': [self.ctxt],
            }
        }

    @patch('charmhelpers.contrib.openstack.templating.OSConfigRenderer')
    @patch('os.path.exists')
    @patch.object(utils, 'resource_map')
    def test_register_configs_apache(self, resource_map, exists, renderer):
        exists.return_value = False
        self.os_release.return_value = 'havana'
        fake_renderer = MagicMock()
        fake_renderer.register = MagicMock()
        renderer.return_value = fake_renderer

        resource_map.return_value = self.rsc_map
        utils.register_configs()
        renderer.assert_called_with(
            openstack_release='havana', templates_dir='templates/')

        ex_reg = [
            call('/etc/keystone/keystone.conf', [self.ctxt]),
            call(
                '/etc/apache2/sites-available/openstack_https_frontend',
                [self.ctxt]),
            call(
                '/etc/apache2/sites-available/openstack_https_frontend.conf',
                [self.ctxt]),
        ]
        self.assertEquals(fake_renderer.register.call_args_list, ex_reg)

    def test_determine_ports(self):
        self.test_config.set('admin-port', '80')
        self.test_config.set('service-port', '81')
        result = utils.determine_ports()
        self.assertEquals(result, ['80', '81'])

    @patch('charmhelpers.contrib.openstack.utils.config')
    def test_determine_packages(self, _config):
        _config.return_value = "None"
        result = utils.determine_packages()
        ex = utils.BASE_PACKAGES + ['keystone']
        self.assertEquals(set(ex), set(result))

    @patch('charmhelpers.contrib.openstack.utils.config')
    def test_determine_packages_git(self, _config):
        _config.return_value = "config/git-juno-minimal.yaml"
        result = utils.determine_packages()
        ex = utils.BASE_PACKAGES + ['keystone'] + utils.BASE_GIT_PACKAGES
        for p in utils.GIT_PACKAGE_BLACKLIST:
            ex.remove(p)
        self.assertEquals(set(ex), set(result))

    @patch.object(hooks, 'CONFIGS')
    @patch.object(utils, 'determine_packages')
    @patch.object(utils, 'migrate_database')
    def test_openstack_upgrade_leader(
            self, migrate_database, determine_packages, configs):
        self.test_config.set('openstack-origin', 'precise')
        determine_packages.return_value = []
        self.eligible_leader.return_value = True

        utils.do_openstack_upgrade(configs)

        self.get_os_codename_install_source.assert_called_with('precise')
        self.configure_installation_source.assert_called_with('precise')
        self.assertTrue(self.apt_update.called)

        dpkg_opts = [
            '--option', 'Dpkg::Options::=--force-confnew',
            '--option', 'Dpkg::Options::=--force-confdef',
        ]
        self.apt_upgrade.assert_called_with(
            options=dpkg_opts,
            fatal=True,
            dist=True)
        self.apt_install.assert_called_with(
            packages=[],
            options=dpkg_opts,
            fatal=True)

        self.assertTrue(configs.set_release.called)
        self.assertTrue(configs.write_all.called)
        self.assertTrue(migrate_database.called)

    def test_migrate_database(self):
        utils.migrate_database()

        self.service_stop.assert_called_with('keystone')
        cmd = ['sudo', '-u', 'keystone', 'keystone-manage', 'db_sync']
        self.subprocess.check_output.assert_called_with(cmd)
        self.service_start.assert_called_wkth('keystone')

    @patch.object(utils, 'b64encode')
    def test_add_service_to_keystone_clustered_https_none_values(
            self, b64encode):
        relation_id = 'identity-service:0'
        remote_unit = 'unit/0'
        self.resolve_address.return_value = '10.10.10.10'
        self.https.return_value = True
        self.test_config.set('https-service-endpoints', 'True')
        self.test_config.set('vip', '10.10.10.10')
        self.test_config.set('admin-port', 80)
        self.test_config.set('service-port', 81)
        b64encode.return_value = 'certificate'
        self.get_requested_roles.return_value = ['role1', ]

        self.relation_get.return_value = {'service': 'keystone',
                                          'region': 'RegionOne',
                                          'public_url': 'None',
                                          'admin_url': '10.0.0.2',
                                          'internal_url': '192.168.1.2'}

        utils.add_service_to_keystone(
            relation_id=relation_id,
            remote_unit=remote_unit)
        self.assertTrue(self.https.called)
        self.assertTrue(self.create_role.called)

        relation_data = {'auth_host': '10.10.10.10',
                         'service_host': '10.10.10.10',
                         'auth_protocol': 'https',
                         'service_protocol': 'https',
                         'auth_port': 80,
                         'service_port': 81,
                         'https_keystone': 'True',
                         'ca_cert': 'certificate',
                         'region': 'RegionOne'}
        self.peer_store_and_set.assert_called_with(
            relation_id=relation_id,
            **relation_data)

    @patch.object(utils, 'ensure_valid_service')
    @patch.object(utils, 'add_endpoint')
    @patch.object(manager, 'KeystoneManager')
    def test_add_service_to_keystone_no_clustered_no_https_complete_values(
            self, KeystoneManager, add_endpoint, ensure_valid_service):
        relation_id = 'identity-service:0'
        remote_unit = 'unit/0'
        self.get_admin_token.return_value = 'token'
        self.get_service_password.return_value = 'password'
        self.test_config.set('service-tenant', 'tenant')
        self.test_config.set('admin-role', 'admin')
        self.get_requested_roles.return_value = ['role1', ]
        self.resolve_address.return_value = '10.0.0.3'
        self.test_config.set('admin-port', 80)
        self.test_config.set('service-port', 81)
        self.is_clustered.return_value = False
        self.https.return_value = False
        self.test_config.set('https-service-endpoints', 'False')
        self.get_local_endpoint.return_value = 'http://localhost:80/v2.0/'

        mock_keystone = MagicMock()
        mock_keystone.resolve_tenant_id.return_value = 'tenant_id'
        KeystoneManager.return_value = mock_keystone

        self.relation_get.return_value = {'service': 'keystone',
                                          'region': 'RegionOne',
                                          'public_url': '10.0.0.1',
                                          'admin_url': '10.0.0.2',
                                          'internal_url': '192.168.1.2'}

        utils.add_service_to_keystone(
            relation_id=relation_id,
            remote_unit=remote_unit)
        ensure_valid_service.assert_called_with('keystone')
        add_endpoint.assert_called_with(region='RegionOne', service='keystone',
                                        publicurl='10.0.0.1',
                                        adminurl='10.0.0.2',
                                        internalurl='192.168.1.2')
        self.assertTrue(self.get_admin_token.called)
        self.get_service_password.assert_called_with('keystone')
        self.create_user.assert_called_with('keystone', 'password', 'tenant')
        self.grant_role.assert_called_with('keystone', 'admin', 'tenant')
        self.create_role.assert_called_with('role1', 'keystone', 'tenant')

        relation_data = {'admin_token': 'token', 'service_port': 81,
                         'auth_port': 80, 'service_username': 'keystone',
                         'service_password': 'password',
                         'service_tenant': 'tenant',
                         'https_keystone': 'False',
                         'ssl_cert': '', 'ssl_key': '',
                         'ca_cert': '', 'auth_host': '10.0.0.3',
                         'service_host': '10.0.0.3',
                         'auth_protocol': 'http', 'service_protocol': 'http',
                         'service_tenant_id': 'tenant_id'}
        self.peer_store_and_set.assert_called_with(
            relation_id=relation_id,
            **relation_data)

    @patch.object(utils, 'ensure_valid_service')
    @patch.object(utils, 'add_endpoint')
    @patch.object(manager, 'KeystoneManager')
    def test_add_service_to_keystone_nosubset(
            self, KeystoneManager, add_endpoint, ensure_valid_service):
        relation_id = 'identity-service:0'
        remote_unit = 'unit/0'

        self.relation_get.return_value = {'ec2_service': 'nova',
                                          'ec2_region': 'RegionOne',
                                          'ec2_public_url': '10.0.0.1',
                                          'ec2_admin_url': '10.0.0.2',
                                          'ec2_internal_url': '192.168.1.2'}
        self.get_local_endpoint.return_value = 'http://localhost:80/v2.0/'
        KeystoneManager.resolve_tenant_id.return_value = 'tenant_id'

        utils.add_service_to_keystone(
            relation_id=relation_id,
            remote_unit=remote_unit)
        ensure_valid_service.assert_called_with('nova')
        add_endpoint.assert_called_with(region='RegionOne', service='nova',
                                        publicurl='10.0.0.1',
                                        adminurl='10.0.0.2',
                                        internalurl='192.168.1.2')

    def test_ensure_valid_service_incorrect(self):
        utils.ensure_valid_service('fakeservice')
        self.log.assert_called_with("Invalid service requested: 'fakeservice'")
        self.relation_set.assert_called_with(admin_token=-1)

    def test_add_endpoint(self):
        publicurl = '10.0.0.1'
        adminurl = '10.0.0.2'
        internalurl = '10.0.0.3'
        utils.add_endpoint(
            'RegionOne',
            'nova',
            publicurl,
            adminurl,
            internalurl)
        self.create_service_entry.assert_called_with(
            'nova',
            'compute',
            'Nova Compute Service')
        self.create_endpoint_template.asssert_called_with(
            region='RegionOne', service='nova',
            publicurl=publicurl, adminurl=adminurl,
            internalurl=internalurl)

<<<<<<< HEAD
    @patch.object(utils, 'git_install_requested')
    @patch.object(utils, 'git_clone_and_install')
    @patch.object(utils, 'git_post_install')
    @patch.object(utils, 'git_pre_install')
    def test_git_install(self, git_pre, git_post, git_clone_and_install,
                         git_requested):
        file_name = 'config/git-tip-minimal.yaml'
        git_requested.return_value = True
        utils.git_install(file_name)
        self.assertTrue(git_pre.called)
        git_clone_and_install.assert_called_with(file_name,
                                                 core_project='keystone')
        self.assertTrue(git_post.called)

    @patch.object(utils, 'mkdir')
    @patch.object(utils, 'write_file')
    @patch.object(utils, 'add_user_to_group')
    @patch.object(utils, 'add_group')
    @patch.object(utils, 'adduser')
    def test_git_pre_install(self, adduser, add_group, add_user_to_group,
                             write_file, mkdir):
        utils.git_pre_install()
        adduser.assert_called_with('keystone', shell='/bin/bash',
                                   system_user=True)
        add_group.assert_called_with('keystone', system_group=True)
        add_user_to_group.assert_called_with('keystone', 'keystone')
        expected = [
            call('/var/lib/keystone', owner='keystone',
                 group='keystone', perms=0700, force=False),
            call('/var/lib/keystone/cache', owner='keystone',
                 group='keystone', perms=0700, force=False),
            call('/var/log/keystone', owner='keystone',
                 group='keystone', perms=0700, force=False),
            call('/etc/keystone', owner='keystone',
                 group='keystone', perms=0700, force=False),
        ]
        self.assertEquals(mkdir.call_args_list, expected)
        write_file.assert_called_with('/var/log/keystone/keystone.log',
                                      '', owner='keystone', group='keystone',
                                      perms=0600)

    @patch.object(utils, 'service_start')
    @patch.object(utils, 'render')
    @patch('shutil.copyfile')
    def test_git_post_install(self, copyfile, render, service_start):
        utils.git_post_install()
        expected = [
            call('/mnt/openstack-git/keystone.git/etc/keystone-paste.ini',
                 '/etc/keystone/keystone-paste.ini'),
            call('/mnt/openstack-git/keystone.git/etc/policy.json',
                 '/etc/keystone/policy.json'),
            call('/mnt/openstack-git/keystone.git/etc/keystone.conf.sample',
                 '/etc/keystone/keystone.conf'),
        ]
        copyfile.assert_has_calls(expected, any_order=True)
        keystone_context = {
            'service_description': 'Keystone API server',
            'service_name': 'Keystone',
            'user_name': 'keystone',
            'start_dir': '/var/lib/keystone',
            'process_name': 'keystone',
            'executable_name': '/usr/local/bin/keystone-all',
        }
        expected = [
            call('logging.conf', '/etc/keystone/logging.conf', {},
                 perms=0o644),
            call('upstart/keystone.upstart', '/etc/init/keystone.conf',
                 keystone_context, perms=0o644),
        ]
        self.assertEquals(render.call_args_list, expected)
        service_start.assert_called_with('keystone')
=======
    @patch.object(utils, 'uuid')
    @patch.object(utils, 'relation_set')
    @patch.object(utils, 'relation_get')
    @patch.object(utils, 'relation_ids')
    @patch.object(utils, 'is_elected_leader')
    def test_send_notifications(self, mock_is_elected_leader,
                                mock_relation_ids, mock_relation_get,
                                mock_relation_set, mock_uuid):
        relation_id = 'testrel:0'
        mock_uuid.uuid4.return_value = '1234'
        mock_relation_ids.return_value = [relation_id]
        mock_is_elected_leader.return_value = False
        utils.send_notifications({'foo-endpoint-changed': 1})
        self.assertFalse(mock_relation_set.called)

        mock_is_elected_leader.return_value = True
        utils.send_notifications({})
        self.assertFalse(mock_relation_set.called)

        settings = {'foo-endpoint-changed': 1}
        utils.send_notifications(settings)
        self.assertTrue(mock_relation_set.called)
        mock_relation_set.assert_called_once_with(relation_id=relation_id,
                                                  relation_settings=settings)
        mock_relation_set.reset_mock()
        settings = {'foo-endpoint-changed': 1}
        utils.send_notifications(settings, force=True)
        self.assertTrue(mock_relation_set.called)
        settings['trigger'] = '1234'
        mock_relation_set.assert_called_once_with(relation_id=relation_id,
                                                  relation_settings=settings)

    def test_get_admin_passwd_pwd_set(self):
        self.test_config.set('admin-password', 'supersecret')
        self.assertEqual(utils.get_admin_passwd(), 'supersecret')

    @patch('os.path.isfile')
    def test_get_admin_passwd_pwd_file_load(self, isfile):
        self.test_config.set('admin-password', '')
        isfile.return_value = True
        with patch('__builtin__.open') as mock_open:
            mock_open.return_value.__enter__ = lambda s: s
            mock_open.return_value.__exit__ = Mock()
            mock_open.return_value.readline.return_value = 'supersecretfilepwd'
            self.assertEqual(utils.get_admin_passwd(), 'supersecretfilepwd')

    @patch.object(utils, 'store_admin_passwd')
    @patch('os.path.isfile')
    def test_get_admin_passwd_genpass(self, isfile, store_admin_passwd):
        self.test_config.set('admin-password', '')
        isfile.return_value = False
        self.subprocess.check_output.return_value = 'supersecretgen'
        self.assertEqual(utils.get_admin_passwd(), 'supersecretgen')
>>>>>>> 433ef1ed
<|MERGE_RESOLUTION|>--- conflicted
+++ resolved
@@ -305,7 +305,60 @@
             publicurl=publicurl, adminurl=adminurl,
             internalurl=internalurl)
 
-<<<<<<< HEAD
+    @patch.object(utils, 'uuid')
+    @patch.object(utils, 'relation_set')
+    @patch.object(utils, 'relation_get')
+    @patch.object(utils, 'relation_ids')
+    @patch.object(utils, 'is_elected_leader')
+    def test_send_notifications(self, mock_is_elected_leader,
+                                mock_relation_ids, mock_relation_get,
+                                mock_relation_set, mock_uuid):
+        relation_id = 'testrel:0'
+        mock_uuid.uuid4.return_value = '1234'
+        mock_relation_ids.return_value = [relation_id]
+        mock_is_elected_leader.return_value = False
+        utils.send_notifications({'foo-endpoint-changed': 1})
+        self.assertFalse(mock_relation_set.called)
+
+        mock_is_elected_leader.return_value = True
+        utils.send_notifications({})
+        self.assertFalse(mock_relation_set.called)
+
+        settings = {'foo-endpoint-changed': 1}
+        utils.send_notifications(settings)
+        self.assertTrue(mock_relation_set.called)
+        mock_relation_set.assert_called_once_with(relation_id=relation_id,
+                                                  relation_settings=settings)
+        mock_relation_set.reset_mock()
+        settings = {'foo-endpoint-changed': 1}
+        utils.send_notifications(settings, force=True)
+        self.assertTrue(mock_relation_set.called)
+        settings['trigger'] = '1234'
+        mock_relation_set.assert_called_once_with(relation_id=relation_id,
+                                                  relation_settings=settings)
+
+    def test_get_admin_passwd_pwd_set(self):
+        self.test_config.set('admin-password', 'supersecret')
+        self.assertEqual(utils.get_admin_passwd(), 'supersecret')
+
+    @patch('os.path.isfile')
+    def test_get_admin_passwd_pwd_file_load(self, isfile):
+        self.test_config.set('admin-password', '')
+        isfile.return_value = True
+        with patch('__builtin__.open') as mock_open:
+            mock_open.return_value.__enter__ = lambda s: s
+            mock_open.return_value.__exit__ = Mock()
+            mock_open.return_value.readline.return_value = 'supersecretfilepwd'
+            self.assertEqual(utils.get_admin_passwd(), 'supersecretfilepwd')
+
+    @patch.object(utils, 'store_admin_passwd')
+    @patch('os.path.isfile')
+    def test_get_admin_passwd_genpass(self, isfile, store_admin_passwd):
+        self.test_config.set('admin-password', '')
+        isfile.return_value = False
+        self.subprocess.check_output.return_value = 'supersecretgen'
+        self.assertEqual(utils.get_admin_passwd(), 'supersecretgen')
+
     @patch.object(utils, 'git_install_requested')
     @patch.object(utils, 'git_clone_and_install')
     @patch.object(utils, 'git_post_install')
@@ -376,59 +429,4 @@
                  keystone_context, perms=0o644),
         ]
         self.assertEquals(render.call_args_list, expected)
-        service_start.assert_called_with('keystone')
-=======
-    @patch.object(utils, 'uuid')
-    @patch.object(utils, 'relation_set')
-    @patch.object(utils, 'relation_get')
-    @patch.object(utils, 'relation_ids')
-    @patch.object(utils, 'is_elected_leader')
-    def test_send_notifications(self, mock_is_elected_leader,
-                                mock_relation_ids, mock_relation_get,
-                                mock_relation_set, mock_uuid):
-        relation_id = 'testrel:0'
-        mock_uuid.uuid4.return_value = '1234'
-        mock_relation_ids.return_value = [relation_id]
-        mock_is_elected_leader.return_value = False
-        utils.send_notifications({'foo-endpoint-changed': 1})
-        self.assertFalse(mock_relation_set.called)
-
-        mock_is_elected_leader.return_value = True
-        utils.send_notifications({})
-        self.assertFalse(mock_relation_set.called)
-
-        settings = {'foo-endpoint-changed': 1}
-        utils.send_notifications(settings)
-        self.assertTrue(mock_relation_set.called)
-        mock_relation_set.assert_called_once_with(relation_id=relation_id,
-                                                  relation_settings=settings)
-        mock_relation_set.reset_mock()
-        settings = {'foo-endpoint-changed': 1}
-        utils.send_notifications(settings, force=True)
-        self.assertTrue(mock_relation_set.called)
-        settings['trigger'] = '1234'
-        mock_relation_set.assert_called_once_with(relation_id=relation_id,
-                                                  relation_settings=settings)
-
-    def test_get_admin_passwd_pwd_set(self):
-        self.test_config.set('admin-password', 'supersecret')
-        self.assertEqual(utils.get_admin_passwd(), 'supersecret')
-
-    @patch('os.path.isfile')
-    def test_get_admin_passwd_pwd_file_load(self, isfile):
-        self.test_config.set('admin-password', '')
-        isfile.return_value = True
-        with patch('__builtin__.open') as mock_open:
-            mock_open.return_value.__enter__ = lambda s: s
-            mock_open.return_value.__exit__ = Mock()
-            mock_open.return_value.readline.return_value = 'supersecretfilepwd'
-            self.assertEqual(utils.get_admin_passwd(), 'supersecretfilepwd')
-
-    @patch.object(utils, 'store_admin_passwd')
-    @patch('os.path.isfile')
-    def test_get_admin_passwd_genpass(self, isfile, store_admin_passwd):
-        self.test_config.set('admin-password', '')
-        isfile.return_value = False
-        self.subprocess.check_output.return_value = 'supersecretgen'
-        self.assertEqual(utils.get_admin_passwd(), 'supersecretgen')
->>>>>>> 433ef1ed
+        service_start.assert_called_with('keystone')