import keystone_context as context
from mock import patch, MagicMock

from test_utils import (
    CharmTestCase
)

TO_PATCH = [
    'determine_apache_port',
    'determine_api_port',
]


class TestKeystoneContexts(CharmTestCase):

    def setUp(self):
        super(TestKeystoneContexts, self).setUp(context, TO_PATCH)

<<<<<<< HEAD
    @patch('charmhelpers.contrib.openstack.context.config')
    @patch('charmhelpers.contrib.openstack.context.is_clustered')
    @patch('charmhelpers.contrib.openstack.context.determine_apache_port')
    @patch('charmhelpers.contrib.openstack.context.determine_api_port')
    @patch('charmhelpers.contrib.openstack.context.unit_get')
    @patch('charmhelpers.contrib.openstack.context.https')
=======
    mod_ch_context = 'charmhelpers.contrib.openstack.context'

    @patch('%s.ApacheSSLContext.canonical_names' % (mod_ch_context))
    @patch('%s.ApacheSSLContext.configure_ca' % (mod_ch_context))
    @patch('%s.config' % (mod_ch_context))
    @patch('%s.is_clustered' % (mod_ch_context))
    @patch('%s.determine_apache_port' % (mod_ch_context))
    @patch('%s.determine_api_port' % (mod_ch_context))
    @patch('%s.unit_get' % (mod_ch_context))
    @patch('%s.https' % (mod_ch_context))
>>>>>>> ce7ce102
    def test_apache_ssl_context_service_enabled(self, mock_https,
                                                mock_unit_get,
                                                mock_determine_api_port,
                                                mock_determine_apache_port,
                                                mock_is_clustered,
<<<<<<< HEAD
                                                mock_config):
=======
                                                mock_config,
                                                mock_configure_ca,
                                                mock_cfg_canonical_names):
>>>>>>> ce7ce102
        mock_https.return_value = True
        mock_unit_get.return_value = '1.2.3.4'
        mock_determine_api_port.return_value = '12'
        mock_determine_apache_port.return_value = '34'
        mock_is_clustered.return_value = False
        mock_config.return_value = None

        ctxt = context.ApacheSSLContext()
<<<<<<< HEAD
        ctxt.enable_modules = MagicMock()
        ctxt.configure_cert = MagicMock()
        ctxt.configure_ca = MagicMock()
        ctxt.canonical_names = MagicMock()
        self.assertEquals(ctxt(), {'endpoints': [('1.2.3.4',
                                                  '1.2.3.4',
                                                  34, 12)],
                                   'namespace': 'keystone',
                                   'ext_ports': [34]})
        self.assertTrue(mock_https.called)
        mock_unit_get.assert_called_with('private-address')


    @patch('charmhelpers.contrib.openstack.context.get_netmask_for_address')
    @patch('charmhelpers.contrib.openstack.context.get_address_in_network')
    @patch('charmhelpers.contrib.openstack.context.config')
    @patch('charmhelpers.contrib.openstack.context.relation_ids')
    @patch('charmhelpers.contrib.openstack.context.unit_get')
    @patch('charmhelpers.contrib.openstack.context.related_units')
    @patch('charmhelpers.contrib.openstack.context.relation_get')
    @patch('charmhelpers.contrib.openstack.context.log')
    @patch('__builtin__.open')
    def test_haproxy_context_service_enabled(
        self, mock_open, mock_log, mock_relation_get, mock_related_units,
            mock_unit_get, mock_relation_ids, mock_config,
            mock_get_address_in_network, mock_get_netmask_for_address):
=======
        with patch.object(ctxt, 'enable_modules'):
            with patch.object(ctxt, 'configure_cert'):
                self.assertEquals(ctxt(), {'endpoints': [('1.2.3.4', '1.2.3.4',
                                                          34, 12)],
                                           'ext_ports': [34],
                                           'namespace': 'keystone'})
                self.assertTrue(mock_https.called)
                mock_unit_get.assert_called_with('private-address')

    @patch('%s.get_address_in_network' % (mod_ch_context))
    @patch('%s.ApacheSSLContext.canonical_names' % (mod_ch_context))
    @patch('%s.ApacheSSLContext.configure_ca' % (mod_ch_context))
    @patch('%s.config' % (mod_ch_context))
    @patch('%s.relation_ids' % (mod_ch_context))
    @patch('%s.unit_get' % (mod_ch_context))
    @patch('%s.related_units' % (mod_ch_context))
    @patch('%s.relation_get' % (mod_ch_context))
    @patch('%s.log' % (mod_ch_context))
    @patch('__builtin__.open')
    def test_haproxy_context_service_enabled(self, mock_open, mock_log,
                                             mock_relation_get,
                                             mock_related_units, mock_unit_get,
                                             mock_relation_ids, mock_config,
                                             mock_configure_ca,
                                             mock_cfg_canonical_names,
                                             mock_get_addr):
        mock_get_addr.return_value = "1.2.3.4"
>>>>>>> ce7ce102
        mock_relation_ids.return_value = ['identity-service:0', ]
        mock_unit_get.return_value = '1.2.3.4'
        mock_relation_get.return_value = '10.0.0.0'
        mock_related_units.return_value = ['unit/0', ]
<<<<<<< HEAD
        mock_config.return_value = None
        mock_get_address_in_network.return_value = None
        mock_get_netmask_for_address.return_value = '255.255.255.0'
=======
        mock_config.side_effect = lambda args: False
>>>>>>> ce7ce102
        self.determine_apache_port.return_value = '34'

        ctxt = context.HAProxyContext()

        self.maxDiff = None
        self.assertEquals(
            ctxt(),
            {'listen_ports': {'admin_port': 'keystone',
                              'public_port': 'keystone'},
             'units': {'keystone': '1.2.3.4', 'unit-0': '10.0.0.0'},
             'local_host': '127.0.0.1',
             'haproxy_host': '0.0.0.0',
             'stat_port': ':8888',
             'service_ports': {'admin-port': ['keystone', '34'],
                               'public-port': ['keystone', '34']},
             'frontends': {'1.2.3.4': {
                 'network': '1.2.3.4/255.255.255.0',
                 'backends': {
                     'keystone': '1.2.3.4',
                     'unit-0': '10.0.0.0'
                 }
             }}
            }
        )
#        mock_unit_get.assert_called_with('private-address')
#        mock_relation_get.assert_called_with(
#            'private-address',
#            rid='identity-service:0',
#            unit='unit/0')
#        mock_open.assert_called_with('/etc/default/haproxy', 'w')<|MERGE_RESOLUTION|>--- conflicted
+++ resolved
@@ -16,37 +16,18 @@
     def setUp(self):
         super(TestKeystoneContexts, self).setUp(context, TO_PATCH)
 
-<<<<<<< HEAD
     @patch('charmhelpers.contrib.openstack.context.config')
     @patch('charmhelpers.contrib.openstack.context.is_clustered')
     @patch('charmhelpers.contrib.openstack.context.determine_apache_port')
     @patch('charmhelpers.contrib.openstack.context.determine_api_port')
     @patch('charmhelpers.contrib.openstack.context.unit_get')
     @patch('charmhelpers.contrib.openstack.context.https')
-=======
-    mod_ch_context = 'charmhelpers.contrib.openstack.context'
-
-    @patch('%s.ApacheSSLContext.canonical_names' % (mod_ch_context))
-    @patch('%s.ApacheSSLContext.configure_ca' % (mod_ch_context))
-    @patch('%s.config' % (mod_ch_context))
-    @patch('%s.is_clustered' % (mod_ch_context))
-    @patch('%s.determine_apache_port' % (mod_ch_context))
-    @patch('%s.determine_api_port' % (mod_ch_context))
-    @patch('%s.unit_get' % (mod_ch_context))
-    @patch('%s.https' % (mod_ch_context))
->>>>>>> ce7ce102
     def test_apache_ssl_context_service_enabled(self, mock_https,
                                                 mock_unit_get,
                                                 mock_determine_api_port,
                                                 mock_determine_apache_port,
                                                 mock_is_clustered,
-<<<<<<< HEAD
                                                 mock_config):
-=======
-                                                mock_config,
-                                                mock_configure_ca,
-                                                mock_cfg_canonical_names):
->>>>>>> ce7ce102
         mock_https.return_value = True
         mock_unit_get.return_value = '1.2.3.4'
         mock_determine_api_port.return_value = '12'
@@ -55,7 +36,6 @@
         mock_config.return_value = None
 
         ctxt = context.ApacheSSLContext()
-<<<<<<< HEAD
         ctxt.enable_modules = MagicMock()
         ctxt.configure_cert = MagicMock()
         ctxt.configure_ca = MagicMock()
@@ -67,7 +47,6 @@
                                    'ext_ports': [34]})
         self.assertTrue(mock_https.called)
         mock_unit_get.assert_called_with('private-address')
-
 
     @patch('charmhelpers.contrib.openstack.context.get_netmask_for_address')
     @patch('charmhelpers.contrib.openstack.context.get_address_in_network')
@@ -82,46 +61,13 @@
         self, mock_open, mock_log, mock_relation_get, mock_related_units,
             mock_unit_get, mock_relation_ids, mock_config,
             mock_get_address_in_network, mock_get_netmask_for_address):
-=======
-        with patch.object(ctxt, 'enable_modules'):
-            with patch.object(ctxt, 'configure_cert'):
-                self.assertEquals(ctxt(), {'endpoints': [('1.2.3.4', '1.2.3.4',
-                                                          34, 12)],
-                                           'ext_ports': [34],
-                                           'namespace': 'keystone'})
-                self.assertTrue(mock_https.called)
-                mock_unit_get.assert_called_with('private-address')
-
-    @patch('%s.get_address_in_network' % (mod_ch_context))
-    @patch('%s.ApacheSSLContext.canonical_names' % (mod_ch_context))
-    @patch('%s.ApacheSSLContext.configure_ca' % (mod_ch_context))
-    @patch('%s.config' % (mod_ch_context))
-    @patch('%s.relation_ids' % (mod_ch_context))
-    @patch('%s.unit_get' % (mod_ch_context))
-    @patch('%s.related_units' % (mod_ch_context))
-    @patch('%s.relation_get' % (mod_ch_context))
-    @patch('%s.log' % (mod_ch_context))
-    @patch('__builtin__.open')
-    def test_haproxy_context_service_enabled(self, mock_open, mock_log,
-                                             mock_relation_get,
-                                             mock_related_units, mock_unit_get,
-                                             mock_relation_ids, mock_config,
-                                             mock_configure_ca,
-                                             mock_cfg_canonical_names,
-                                             mock_get_addr):
-        mock_get_addr.return_value = "1.2.3.4"
->>>>>>> ce7ce102
         mock_relation_ids.return_value = ['identity-service:0', ]
         mock_unit_get.return_value = '1.2.3.4'
         mock_relation_get.return_value = '10.0.0.0'
         mock_related_units.return_value = ['unit/0', ]
-<<<<<<< HEAD
         mock_config.return_value = None
         mock_get_address_in_network.return_value = None
         mock_get_netmask_for_address.return_value = '255.255.255.0'
-=======
-        mock_config.side_effect = lambda args: False
->>>>>>> ce7ce102
         self.determine_apache_port.return_value = '34'
 
         ctxt = context.HAProxyContext()
@@ -131,7 +77,6 @@
             ctxt(),
             {'listen_ports': {'admin_port': 'keystone',
                               'public_port': 'keystone'},
-             'units': {'keystone': '1.2.3.4', 'unit-0': '10.0.0.0'},
              'local_host': '127.0.0.1',
              'haproxy_host': '0.0.0.0',
              'stat_port': ':8888',
@@ -145,10 +90,4 @@
                  }
              }}
             }
-        )
-#        mock_unit_get.assert_called_with('private-address')
-#        mock_relation_get.assert_called_with(
-#            'private-address',
-#            rid='identity-service:0',
-#            unit='unit/0')
-#        mock_open.assert_called_with('/etc/default/haproxy', 'w')+        )