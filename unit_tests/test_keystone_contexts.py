import os

import keystone_context as context
from mock import patch, MagicMock

from test_utils import (
    CharmTestCase
)

TO_PATCH = [
    'config',
    'determine_apache_port',
    'determine_api_port',
    'is_cert_provided_in_config',
]


class TestKeystoneContexts(CharmTestCase):

    def setUp(self):
        super(TestKeystoneContexts, self).setUp(context, TO_PATCH)

    @patch.object(context, 'is_cert_provided_in_config')
    @patch.object(context, 'mkdir')
    @patch('keystone_utils.get_ca')
    @patch('keystone_utils.ensure_permissions')
    @patch('keystone_utils.determine_ports')
    @patch('keystone_utils.is_ssl_cert_master')
    @patch.object(context, 'log')
    def test_apache_ssl_context_ssl_not_master(self,
                                               mock_log,
                                               mock_is_ssl_cert_master,
                                               mock_determine_ports,
                                               mock_ensure_permissions,
                                               mock_get_ca,
                                               mock_mkdir,
                                               mock_cert_provided_in_config):
        mock_cert_provided_in_config.return_value = False
        mock_is_ssl_cert_master.return_value = False

        context.ApacheSSLContext().configure_cert('foo')
        context.ApacheSSLContext().configure_ca()
        self.assertTrue(mock_mkdir.called)
        self.assertTrue(mock_ensure_permissions.called)
        self.assertFalse(mock_get_ca.called)

    @patch('keystone_utils.determine_ports')
    @patch('keystone_utils.is_ssl_cert_master')
    @patch('charmhelpers.contrib.openstack.context.config')
    @patch('charmhelpers.contrib.openstack.context.is_clustered')
    @patch('charmhelpers.contrib.openstack.context.determine_apache_port')
    @patch('charmhelpers.contrib.openstack.context.determine_api_port')
    @patch('charmhelpers.contrib.openstack.context.unit_get')
    @patch('charmhelpers.contrib.openstack.context.https')
    def test_apache_ssl_context_service_enabled(self, mock_https,
                                                mock_unit_get,
                                                mock_determine_api_port,
                                                mock_determine_apache_port,
                                                mock_is_clustered,
                                                mock_config,
                                                mock_is_ssl_cert_master,
                                                mock_determine_ports):
        mock_is_ssl_cert_master.return_value = True
        mock_https.return_value = True
        mock_unit_get.return_value = '1.2.3.4'
        mock_determine_api_port.return_value = '12'
        mock_determine_apache_port.return_value = '34'
        mock_is_clustered.return_value = False
        mock_config.return_value = None
        mock_determine_ports.return_value = ['12']

        ctxt = context.ApacheSSLContext()
        ctxt.enable_modules = MagicMock()
        ctxt.configure_cert = MagicMock()
        ctxt.configure_ca = MagicMock()
        ctxt.canonical_names = MagicMock()
        self.assertEquals(ctxt(), {'endpoints': [('1.2.3.4',
                                                  '1.2.3.4',
                                                  34, 12)],
                                   'namespace': 'keystone',
                                   'ext_ports': [34]})
        self.assertTrue(mock_https.called)
        mock_unit_get.assert_called_with('private-address')

    @patch('keystone_utils.api_port')
    @patch('charmhelpers.contrib.openstack.context.get_netmask_for_address')
    @patch('charmhelpers.contrib.openstack.context.get_address_in_network')
    @patch('charmhelpers.contrib.openstack.context.config')
    @patch('charmhelpers.contrib.openstack.context.relation_ids')
    @patch('charmhelpers.contrib.openstack.context.unit_get')
    @patch('charmhelpers.contrib.openstack.context.related_units')
    @patch('charmhelpers.contrib.openstack.context.relation_get')
    @patch('charmhelpers.contrib.openstack.context.log')
    @patch('charmhelpers.contrib.openstack.context.kv')
    @patch('__builtin__.open')
    def test_haproxy_context_service_enabled(
        self, mock_open, mock_kv, mock_log, mock_relation_get,
            mock_related_units, mock_unit_get, mock_relation_ids, mock_config,
            mock_get_address_in_network, mock_get_netmask_for_address,
            mock_api_port):
        os.environ['JUJU_UNIT_NAME'] = 'keystone'

        mock_relation_ids.return_value = ['identity-service:0', ]
        mock_unit_get.return_value = '1.2.3.4'
        mock_relation_get.return_value = '10.0.0.0'
        mock_related_units.return_value = ['unit/0', ]
        mock_config.return_value = None
        mock_get_address_in_network.return_value = None
        mock_get_netmask_for_address.return_value = '255.255.255.0'
        self.determine_apache_port.return_value = '34'
        mock_api_port.return_value = '12'
        mock_kv().get.return_value = 'abcdefghijklmnopqrstuvwxyz123456'

        ctxt = context.HAProxyContext()

        self.maxDiff = None
        # [ajkavangh] due to rev:514 the stat_port has changed format
        # and stat_password (new) is dynamically generated.
        _ctxt = ctxt()
        self.assertEquals(
            ctxt(),
            {'listen_ports': {'admin_port': '12',
                              'public_port': '12'},
             'local_host': '127.0.0.1',
             'haproxy_host': '0.0.0.0',
             'stat_port': '8888',
<<<<<<< HEAD
             'stat_password': _ctxt['stat_password'],
=======
             'stat_password': 'abcdefghijklmnopqrstuvwxyz123456',
>>>>>>> 65e10fa7
             'service_ports': {'admin-port': ['12', '34'],
                               'public-port': ['12', '34']},
             'default_backend': '1.2.3.4',
             'frontends': {'1.2.3.4': {
                 'network': '1.2.3.4/255.255.255.0',
                 'backends': {
                     'keystone': '1.2.3.4',
                     'unit-0': '10.0.0.0'
                 }
             }}
             }
        )

    @patch('charmhelpers.contrib.openstack.context.log')
    @patch('charmhelpers.contrib.openstack.context.config')
    @patch('charmhelpers.contrib.openstack.context.unit_get')
    @patch('charmhelpers.contrib.openstack.context.is_clustered')
    @patch('charmhelpers.contrib.network.ip.get_address_in_network')
    def test_canonical_names_without_network_splits(self,
                                                    mock_get_address,
                                                    mock_is_clustered,
                                                    mock_unit_get,
                                                    mock_config,
                                                    mock_log):
        NET_CONFIG = {'vip': '10.0.3.1 10.0.3.2',
                      'os-internal-network': None,
                      'os-admin-network': None,
                      'os-public-network': None}

        mock_unit_get.return_value = '10.0.3.10'
        mock_is_clustered.return_value = True
        config = {}
        config.update(NET_CONFIG)
        mock_config.side_effect = lambda key: config[key]
        apache = context.ApacheSSLContext()
        apache.canonical_names()
        msg = "Multiple networks configured but net_type" \
              " is None (os-public-network)."
        mock_log.assert_called_with(msg, level="WARNING")

    @patch.object(context, 'config')
    def test_keystone_logger_context(self, mock_config):
        ctxt = context.KeystoneLoggingContext()

        mock_config.return_value = None
        self.assertEqual({}, ctxt())

        mock_config.return_value = 'True'
        self.assertEqual({'root_level': 'DEBUG'}, ctxt())<|MERGE_RESOLUTION|>--- conflicted
+++ resolved
@@ -114,9 +114,6 @@
         ctxt = context.HAProxyContext()
 
         self.maxDiff = None
-        # [ajkavangh] due to rev:514 the stat_port has changed format
-        # and stat_password (new) is dynamically generated.
-        _ctxt = ctxt()
         self.assertEquals(
             ctxt(),
             {'listen_ports': {'admin_port': '12',
@@ -124,11 +121,7 @@
              'local_host': '127.0.0.1',
              'haproxy_host': '0.0.0.0',
              'stat_port': '8888',
-<<<<<<< HEAD
-             'stat_password': _ctxt['stat_password'],
-=======
              'stat_password': 'abcdefghijklmnopqrstuvwxyz123456',
->>>>>>> 65e10fa7
              'service_ports': {'admin-port': ['12', '34'],
                                'public-port': ['12', '34']},
              'default_backend': '1.2.3.4',
