--- conflicted
+++ resolved
@@ -92,8 +92,7 @@
         self.apt_install.assert_called_with(
             ['haproxy', 'unison', 'python-keystoneclient',
              'uuid', 'python-mysqldb', 'openssl', 'apache2',
-<<<<<<< HEAD
-             'pwgen', 'keystone', 'python-psycopg2'], fatal=True)
+             'pwgen', 'python-six', 'keystone', 'python-psycopg2'], fatal=True)
         self.git_install.assert_called_with(git_config)
 
     @patch.object(utils, 'git_install_requested')
@@ -104,9 +103,6 @@
         self.test_config.set('openstack-origin', repo)
         self.test_config.set('openstack-origin-git', git_config)
         hooks.install()
-=======
-             'pwgen', 'python-six', 'keystone', 'python-psycopg2'], fatal=True)
->>>>>>> 433ef1ed
         self.assertTrue(self.execd_preinstall.called)
         self.configure_installation_source.assert_called_with(repo)
         self.assertTrue(self.apt_update.called)
@@ -263,11 +259,8 @@
             relation_id='identity-service:0',
             remote_unit='unit/0')
 
-<<<<<<< HEAD
     @patch.object(hooks, 'git_install_requested')
-=======
     @patch.object(hooks, 'admin_relation_changed')
->>>>>>> 433ef1ed
     @patch.object(hooks, 'cluster_joined')
     @patch.object(unison, 'ensure_user')
     @patch.object(unison, 'get_homedir')
@@ -276,12 +269,8 @@
     @patch.object(hooks, 'configure_https')
     def test_config_changed_no_openstack_upgrade_leader(
             self, configure_https, identity_changed,
-<<<<<<< HEAD
-            configs, get_homedir, ensure_user, cluster_joined, git_requested):
-=======
             configs, get_homedir, ensure_user, cluster_joined,
-            admin_relation_changed):
->>>>>>> 433ef1ed
+            admin_relation_changed, git_requested):
         self.openstack_upgrade_available.return_value = False
         self.eligible_leader.return_value = True
         self.relation_ids.return_value = ['dummyid:0']
@@ -329,11 +318,8 @@
         self.assertFalse(self.ensure_initial_admin.called)
         self.assertFalse(identity_changed.called)
 
-<<<<<<< HEAD
     @patch.object(hooks, 'git_install_requested')
-=======
     @patch.object(hooks, 'admin_relation_changed')
->>>>>>> 433ef1ed
     @patch.object(hooks, 'cluster_joined')
     @patch.object(unison, 'ensure_user')
     @patch.object(unison, 'get_homedir')
@@ -342,13 +328,8 @@
     @patch.object(hooks, 'configure_https')
     def test_config_changed_with_openstack_upgrade(
             self, configure_https, identity_changed,
-<<<<<<< HEAD
-            configs, get_homedir, ensure_user, cluster_joined, git_requested):
-        git_requested.return_value = False
-=======
             configs, get_homedir, ensure_user, cluster_joined,
-            admin_relation_changed):
->>>>>>> 433ef1ed
+            admin_relation_changed, git_requested):
         self.openstack_upgrade_available.return_value = True
         self.eligible_leader.return_value = True
         self.relation_ids.return_value = ['dummyid:0']
@@ -373,7 +354,6 @@
             remote_unit='unit/0')
         admin_relation_changed.assert_called_with('dummyid:0')
 
-<<<<<<< HEAD
     @patch.object(hooks, 'git_install_requested')
     @patch.object(hooks, 'cluster_joined')
     @patch.object(unison, 'ensure_user')
@@ -408,13 +388,10 @@
             relation_id='identity-service:0',
             remote_unit='unit/0')
 
-    def test_identity_changed_leader(self):
-=======
     @patch.object(hooks, 'hashlib')
     @patch.object(hooks, 'send_notifications')
     def test_identity_changed_leader(self, mock_send_notifications,
                                      mock_hashlib):
->>>>>>> 433ef1ed
         self.eligible_leader.return_value = True
         hooks.identity_changed(
             relation_id='identity-service:0',
