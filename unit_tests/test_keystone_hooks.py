--- conflicted
+++ resolved
@@ -319,15 +319,6 @@
     @patch.object(hooks, 'CONFIGS')
     @patch.object(hooks, 'identity_changed')
     @patch.object(hooks, 'configure_https')
-<<<<<<< HEAD
-    def test_config_changed_no_openstack_upgrade_leader(
-            self, configure_https, identity_changed,
-            configs, get_homedir, ensure_user, cluster_joined,
-            admin_relation_changed, ensure_permissions, mock_peer_units,
-            mock_is_db_ready, mock_is_db_initialised,
-            mock_send_ssl_sync_request,
-            mock_ensure_ssl_cert_master, mock_log, git_requested):
-=======
     def test_config_changed_no_upgrade_leader(self, configure_https,
                                               identity_changed,
                                               configs, get_homedir,
@@ -344,10 +335,9 @@
                                               mock_ensure_ssl_dir,
                                               mock_ensure_pki_dir_permissions,
                                               mock_ensure_ssl_cert_master,
-                                              mock_log):
+                                              mock_log, git_requested):
         mock_is_pki_enabled.return_value = True
         mock_is_ssl_cert_master.return_value = True
->>>>>>> ed028ccc
         mock_is_db_initialised.return_value = True
         mock_is_db_ready.return_value = True
         self.openstack_upgrade_available.return_value = False
@@ -390,13 +380,6 @@
     @patch.object(hooks, 'CONFIGS')
     @patch.object(hooks, 'identity_changed')
     @patch.object(hooks, 'configure_https')
-<<<<<<< HEAD
-    def test_config_changed_no_openstack_upgrade_not_leader(
-            self, configure_https, identity_changed,
-            configs, get_homedir, ensure_user, cluster_joined,
-            ensure_permissions, mock_ensure_ssl_cert_master,
-            mock_log, git_requested):
-=======
     def test_config_changed_no_upgrade_not_leader(self, configure_https,
                                                   identity_changed,
                                                   configs, get_homedir,
@@ -409,11 +392,10 @@
                                                   mock_ensure_pki_permissions,
                                                   mock_update_all_id_rel_units,
                                                   mock_ensure_ssl_cert_master,
-                                                  mock_log):
+                                                  mock_log, git_requested):
         mock_is_pki_enabled.return_value = True
         mock_is_ssl_cert_master.return_value = True
         mock_peer_units.return_value = []
->>>>>>> ed028ccc
         self.openstack_upgrade_available.return_value = False
         self.is_elected_leader.return_value = False
         mock_ensure_ssl_cert_master.return_value = False
@@ -464,14 +446,10 @@
                                                    mock_ensure_ssl_dir,
                                                    mock_ensure_pki_permissions,
                                                    mock_ensure_ssl_cert_master,
-<<<<<<< HEAD
                                                    mock_log, git_requested):
         git_requested.return_value = False
-=======
-                                                   mock_log):
         mock_is_pki_enabled.return_value = True
         mock_is_ssl_cert_master.return_value = True
->>>>>>> ed028ccc
         mock_is_db_ready.return_value = True
         mock_is_db_initialised.return_value = True
         self.openstack_upgrade_available.return_value = True
