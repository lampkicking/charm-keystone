--- conflicted
+++ resolved
@@ -295,9 +295,7 @@
             relation_id='identity-service:0',
             remote_unit='unit/0')
 
-<<<<<<< HEAD
     @patch.object(hooks, 'git_install_requested')
-=======
     @patch('keystone_utils.log')
     @patch('keystone_utils.ensure_ssl_cert_master')
     @patch.object(hooks, 'send_ssl_sync_request')
@@ -305,7 +303,6 @@
     @patch.object(hooks, 'is_db_ready')
     @patch.object(hooks, 'peer_units')
     @patch.object(hooks, 'ensure_permissions')
->>>>>>> 23799b72
     @patch.object(hooks, 'admin_relation_changed')
     @patch.object(hooks, 'cluster_joined')
     @patch.object(unison, 'ensure_user')
@@ -316,16 +313,12 @@
     def test_config_changed_no_openstack_upgrade_leader(
             self, configure_https, identity_changed,
             configs, get_homedir, ensure_user, cluster_joined,
-<<<<<<< HEAD
-            admin_relation_changed, git_requested):
-=======
             admin_relation_changed, ensure_permissions, mock_peer_units,
             mock_is_db_ready, mock_is_db_initialised,
             mock_send_ssl_sync_request,
-            mock_ensure_ssl_cert_master, mock_log):
+            mock_ensure_ssl_cert_master, mock_log, git_requested):
         mock_is_db_initialised.return_value = True
         mock_is_db_ready.return_value = True
->>>>>>> 23799b72
         self.openstack_upgrade_available.return_value = False
         self.is_elected_leader.return_value = True
         # avoid having to mock syncer
@@ -350,13 +343,10 @@
             remote_unit='unit/0')
         admin_relation_changed.assert_called_with('identity-service:0')
 
-<<<<<<< HEAD
     @patch.object(hooks, 'git_install_requested')
-=======
     @patch('keystone_utils.log')
     @patch('keystone_utils.ensure_ssl_cert_master')
     @patch.object(hooks, 'ensure_permissions')
->>>>>>> 23799b72
     @patch.object(hooks, 'cluster_joined')
     @patch.object(unison, 'ensure_user')
     @patch.object(unison, 'get_homedir')
@@ -365,13 +355,9 @@
     @patch.object(hooks, 'configure_https')
     def test_config_changed_no_openstack_upgrade_not_leader(
             self, configure_https, identity_changed,
-<<<<<<< HEAD
-            configs, get_homedir, ensure_user, cluster_joined, git_requested):
-=======
             configs, get_homedir, ensure_user, cluster_joined,
             ensure_permissions, mock_ensure_ssl_cert_master,
-            mock_log):
->>>>>>> 23799b72
+            mock_log, git_requested):
         self.openstack_upgrade_available.return_value = False
         self.is_elected_leader.return_value = False
         mock_ensure_ssl_cert_master.return_value = False
@@ -388,9 +374,7 @@
         self.assertFalse(self.ensure_initial_admin.called)
         self.assertFalse(identity_changed.called)
 
-<<<<<<< HEAD
     @patch.object(hooks, 'git_install_requested')
-=======
     @patch('keystone_utils.log')
     @patch('keystone_utils.ensure_ssl_cert_master')
     @patch.object(hooks, 'send_ssl_sync_request')
@@ -398,7 +382,6 @@
     @patch.object(hooks, 'is_db_ready')
     @patch.object(hooks, 'peer_units')
     @patch.object(hooks, 'ensure_permissions')
->>>>>>> 23799b72
     @patch.object(hooks, 'admin_relation_changed')
     @patch.object(hooks, 'cluster_joined')
     @patch.object(unison, 'ensure_user')
@@ -406,12 +389,6 @@
     @patch.object(hooks, 'CONFIGS')
     @patch.object(hooks, 'identity_changed')
     @patch.object(hooks, 'configure_https')
-<<<<<<< HEAD
-    def test_config_changed_with_openstack_upgrade(
-            self, configure_https, identity_changed,
-            configs, get_homedir, ensure_user, cluster_joined,
-            admin_relation_changed, git_requested):
-=======
     def test_config_changed_with_openstack_upgrade(self, configure_https,
                                                    identity_changed,
                                                    configs, get_homedir,
@@ -423,10 +400,9 @@
                                                    mock_is_db_initialised,
                                                    mock_send_ssl_sync_request,
                                                    mock_ensure_ssl_cert_master,
-                                                   mock_log):
+                                                   mock_log, git_requested):
         mock_is_db_ready.return_value = True
         mock_is_db_initialised.return_value = True
->>>>>>> 23799b72
         self.openstack_upgrade_available.return_value = True
         self.is_elected_leader.return_value = True
         # avoid having to mock syncer
@@ -453,7 +429,6 @@
             remote_unit='unit/0')
         admin_relation_changed.assert_called_with('identity-service:0')
 
-<<<<<<< HEAD
     @patch.object(hooks, 'git_install_requested')
     @patch.object(hooks, 'cluster_joined')
     @patch.object(unison, 'ensure_user')
@@ -488,12 +463,10 @@
             relation_id='identity-service:0',
             remote_unit='unit/0')
 
-=======
     @patch.object(hooks, 'is_db_initialised')
     @patch.object(hooks, 'is_db_ready')
     @patch('keystone_utils.log')
     @patch('keystone_utils.ensure_ssl_cert_master')
->>>>>>> 23799b72
     @patch.object(hooks, 'hashlib')
     @patch.object(hooks, 'send_notifications')
     def test_identity_changed_leader(self, mock_send_notifications,
@@ -714,12 +687,7 @@
         cmd = ['a2dissite', 'openstack_https_frontend']
         self.check_call.assert_called_with(cmd)
 
-<<<<<<< HEAD
     @patch.object(utils, 'git_install_requested')
-    @patch.object(unison, 'ssh_authorized_peers')
-    def test_upgrade_charm_leader(self, ssh_authorized_peers, git_requested):
-        self.eligible_leader.return_value = True
-=======
     @patch.object(hooks, 'is_db_ready')
     @patch.object(hooks, 'is_db_initialised')
     @patch('keystone_utils.log')
@@ -737,7 +705,8 @@
                                   mock_relation_ids,
                                   mock_log,
                                   mock_is_db_ready,
-                                  mock_is_db_initialised):
+                                  mock_is_db_initialised,
+                                  git_requested):
         mock_is_db_initialised.return_value = True
         mock_is_db_ready.return_value = True
         mock_is_elected_leader.return_value = False
@@ -748,7 +717,6 @@
             lambda hash, *args, **kwargs: hash.update(str(uuid.uuid4()))
 
         self.is_elected_leader.return_value = True
->>>>>>> 23799b72
         self.filter_installed_packages.return_value = []
         git_requested.return_value = False
         hooks.upgrade_charm()
@@ -761,14 +729,7 @@
             'Firing identity_changed hook for all related services.')
         self.assertTrue(self.ensure_initial_admin.called)
 
-<<<<<<< HEAD
-    @patch('charmhelpers.core.hookenv.config')
     @patch.object(utils, 'git_install_requested')
-    @patch.object(unison, 'ssh_authorized_peers')
-    def test_upgrade_charm_not_leader(self, ssh_authorized_peers,
-                                      git_requested, mock_config):
-        self.eligible_leader.return_value = False
-=======
     @patch('keystone_utils.log')
     @patch('keystone_utils.relation_ids')
     @patch('keystone_utils.ensure_ssl_cert_master')
@@ -778,7 +739,7 @@
                                       mock_update_hash_from_path,
                                       mock_ensure_ssl_cert_master,
                                       mock_relation_ids,
-                                      mock_log):
+                                      mock_log, git_requested):
         mock_relation_ids.return_value = []
         mock_ensure_ssl_cert_master.return_value = False
         # Ensure always returns diff
@@ -786,7 +747,6 @@
             lambda hash, *args, **kwargs: hash.update(str(uuid.uuid4()))
 
         self.is_elected_leader.return_value = False
->>>>>>> 23799b72
         self.filter_installed_packages.return_value = []
         git_requested.return_value = False
         hooks.upgrade_charm()
