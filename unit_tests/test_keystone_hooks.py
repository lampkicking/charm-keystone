from mock import call, patch, MagicMock
import os
import json
import uuid

from test_utils import CharmTestCase

os.environ['JUJU_UNIT_NAME'] = 'keystone'
with patch('charmhelpers.core.hookenv.config') as config:
    config.return_value = 'keystone'
    import keystone_utils as utils

_reg = utils.register_configs
_map = utils.restart_map

utils.register_configs = MagicMock()
utils.restart_map = MagicMock()

import keystone_hooks as hooks
from charmhelpers.contrib import unison

utils.register_configs = _reg
utils.restart_map = _map

TO_PATCH = [
    # charmhelpers.core.hookenv
    'Hooks',
    'config',
    'is_relation_made',
    'log',
    'local_unit',
    'filter_installed_packages',
    'relation_ids',
    'relation_set',
    'relation_get',
    'related_units',
    'unit_get',
    'peer_echo',
    # charmhelpers.core.host
    'apt_install',
    'apt_update',
    'restart_on_change',
    # charmhelpers.contrib.openstack.utils
    'configure_installation_source',
    # charmhelpers.contrib.openstack.ip
    'resolve_address',
    # charmhelpers.contrib.hahelpers.cluster_utils
    'is_elected_leader',
    'get_hacluster_config',
    # keystone_utils
    'restart_map',
    'register_configs',
    'do_openstack_upgrade',
    'openstack_upgrade_available',
    'save_script_rc',
    'migrate_database',
    'ensure_initial_admin',
    'add_service_to_keystone',
    'synchronize_ca_if_changed',
    'update_nrpe_config',
    # other
    'check_call',
    'execd_preinstall',
    'mkdir',
    'os',
    'time',
    # ip
    'get_iface_for_address',
    'get_netmask_for_address',
    'get_address_in_network',
]


class KeystoneRelationTests(CharmTestCase):

    def setUp(self):
        super(KeystoneRelationTests, self).setUp(hooks, TO_PATCH)
        self.config.side_effect = self.test_config.get
        self.ssh_user = 'juju_keystone'

    def test_install_hook(self):
        repo = 'cloud:precise-grizzly'
        self.test_config.set('openstack-origin', repo)
        hooks.install()
        self.configure_installation_source.assert_called_with(repo)
        self.assertTrue(self.apt_update.called)
        self.apt_install.assert_called_with(
            ['haproxy', 'unison', 'python-keystoneclient',
             'uuid', 'python-mysqldb', 'openssl', 'apache2',
             'pwgen', 'python-six', 'keystone', 'python-psycopg2'], fatal=True)
        self.assertTrue(self.execd_preinstall.called)

    mod_ch_openstack_utils = 'charmhelpers.contrib.openstack.utils'

    @patch.object(hooks, 'config')
    @patch('%s.config' % (mod_ch_openstack_utils))
    @patch('%s.relation_set' % (mod_ch_openstack_utils))
    @patch('%s.relation_ids' % (mod_ch_openstack_utils))
    @patch('%s.get_ipv6_addr' % (mod_ch_openstack_utils))
    @patch('%s.sync_db_with_multi_ipv6_addresses' % (mod_ch_openstack_utils))
    def test_db_joined(self, mock_sync_db_with_multi, mock_get_ipv6_addr,
                       mock_relation_ids, mock_relation_set, mock_config,
                       mock_hooks_config):

        cfg_dict = {'prefer-ipv6': False,
                    'database': 'keystone',
                    'database-user': 'keystone'}

        class mock_cls_config():
            def __call__(self, key):
                return cfg_dict[key]

        cfg = mock_cls_config()
        mock_hooks_config.side_effect = cfg
        mock_config.side_effect = cfg

        self.is_relation_made.return_value = False
        self.unit_get.return_value = 'keystone.foohost.com'
        hooks.db_joined()
        self.relation_set.assert_called_with(database='keystone',
                                             username='keystone',
                                             hostname='keystone.foohost.com')
        self.unit_get.assert_called_with('private-address')

        cfg_dict['prefer-ipv6'] = True
        mock_hooks_config.side_effect = mock_cls_config()
        mock_relation_ids.return_value = ['shared-db']
        mock_get_ipv6_addr.return_value = ['keystone.foohost.com']
        self.is_relation_made.return_value = False
        hooks.db_joined()

        hosts = json.dumps(['keystone.foohost.com'])
        mock_relation_set.assert_called_with(relation_id='shared-db',
                                             database='keystone',
                                             username='keystone',
                                             hostname=hosts)

    def test_postgresql_db_joined(self):
        self.unit_get.return_value = 'keystone.foohost.com'
        self.is_relation_made.return_value = False
        hooks.pgsql_db_joined()
        self.relation_set.assert_called_with(database='keystone'),

    def test_db_joined_with_postgresql(self):
        self.is_relation_made.return_value = True

        with self.assertRaises(Exception) as context:
            hooks.db_joined()
        self.assertEqual(
            context.exception.message,
            'Attempting to associate a mysql database when there '
            'is already associated a postgresql one')

    def test_postgresql_joined_with_db(self):
        self.is_relation_made.return_value = True

        with self.assertRaises(Exception) as context:
            hooks.pgsql_db_joined()
        self.assertEqual(
            context.exception.message,
            'Attempting to associate a postgresql database when there '
            'is already associated a mysql one')

    @patch('keystone_utils.log')
    @patch('keystone_utils.ensure_ssl_cert_master')
    @patch.object(hooks, 'CONFIGS')
    def test_db_changed_missing_relation_data(self, configs,
                                              mock_ensure_ssl_cert_master,
                                              mock_log):
        mock_ensure_ssl_cert_master.return_value = False
        configs.complete_contexts = MagicMock()
        configs.complete_contexts.return_value = []
        hooks.db_changed()
        self.log.assert_called_with(
            'shared-db relation incomplete. Peer not ready?'
        )

    @patch('keystone_utils.log')
    @patch('keystone_utils.ensure_ssl_cert_master')
    @patch.object(hooks, 'CONFIGS')
    def test_postgresql_db_changed_missing_relation_data(self, configs,
                                                         mock_ensure_leader,
                                                         mock_log):
        mock_ensure_leader.return_value = False
        configs.complete_contexts = MagicMock()
        configs.complete_contexts.return_value = []
        hooks.pgsql_db_changed()
        self.log.assert_called_with(
            'pgsql-db relation incomplete. Peer not ready?'
        )

    def _shared_db_test(self, configs, unit_name):
        self.relation_get.return_value = 'keystone/0 keystone/3'
        self.local_unit.return_value = unit_name
        configs.complete_contexts = MagicMock()
        configs.complete_contexts.return_value = ['shared-db']
        configs.write = MagicMock()
        hooks.db_changed()

    def _postgresql_db_test(self, configs):
        configs.complete_contexts = MagicMock()
        configs.complete_contexts.return_value = ['pgsql-db']
        configs.write = MagicMock()
        hooks.pgsql_db_changed()

    @patch('keystone_utils.log')
    @patch('keystone_utils.ensure_ssl_cert_master')
    @patch.object(hooks, 'CONFIGS')
    @patch.object(hooks, 'identity_changed')
    def test_db_changed_allowed(self, identity_changed, configs,
                                mock_ensure_ssl_cert_master,
                                mock_log):
        mock_ensure_ssl_cert_master.return_value = False
        self.relation_ids.return_value = ['identity-service:0']
        self.related_units.return_value = ['unit/0']

        self._shared_db_test(configs, 'keystone/3')
        self.assertEquals([call('/etc/keystone/keystone.conf')],
                          configs.write.call_args_list)
        self.migrate_database.assert_called_with()
        self.assertTrue(self.ensure_initial_admin.called)
        identity_changed.assert_called_with(
            relation_id='identity-service:0',
            remote_unit='unit/0')

    @patch('keystone_utils.log')
    @patch('keystone_utils.ensure_ssl_cert_master')
    @patch.object(hooks, 'CONFIGS')
    @patch.object(hooks, 'identity_changed')
    def test_db_changed_not_allowed(self, identity_changed, configs,
                                    mock_ensure_ssl_cert_master, mock_log):
        mock_ensure_ssl_cert_master.return_value = False
        self.relation_ids.return_value = ['identity-service:0']
        self.related_units.return_value = ['unit/0']

        self._shared_db_test(configs, 'keystone/2')
        self.assertEquals([call('/etc/keystone/keystone.conf')],
                          configs.write.call_args_list)
        self.assertFalse(self.migrate_database.called)
        self.assertFalse(self.ensure_initial_admin.called)
        self.assertFalse(identity_changed.called)

    @patch('keystone_utils.log')
    @patch('keystone_utils.ensure_ssl_cert_master')
    @patch.object(hooks, 'CONFIGS')
    @patch.object(hooks, 'identity_changed')
    def test_postgresql_db_changed(self, identity_changed, configs,
                                   mock_ensure_ssl_cert_master, mock_log):
        mock_ensure_ssl_cert_master.return_value = False
        self.relation_ids.return_value = ['identity-service:0']
        self.related_units.return_value = ['unit/0']

        self._postgresql_db_test(configs)
        self.assertEquals([call('/etc/keystone/keystone.conf')],
                          configs.write.call_args_list)
        self.migrate_database.assert_called_with()
        self.assertTrue(self.ensure_initial_admin.called)
        identity_changed.assert_called_with(
            relation_id='identity-service:0',
            remote_unit='unit/0')

<<<<<<< HEAD
    @patch('keystone_utils.log')
    @patch('keystone_utils.ensure_ssl_cert_master')
    @patch.object(hooks, 'peer_units')
    @patch.object(hooks, 'ensure_permissions')
=======
    @patch.object(hooks, 'admin_relation_changed')
>>>>>>> 704f5755
    @patch.object(hooks, 'cluster_joined')
    @patch.object(unison, 'ensure_user')
    @patch.object(unison, 'get_homedir')
    @patch.object(hooks, 'CONFIGS')
    @patch.object(hooks, 'identity_changed')
    @patch.object(hooks, 'configure_https')
    def test_config_changed_no_openstack_upgrade_leader(
            self, configure_https, identity_changed,
            configs, get_homedir, ensure_user, cluster_joined,
<<<<<<< HEAD
            ensure_permissions, mock_peer_units, mock_ensure_ssl_cert_master,
            mock_log):
        self.openstack_upgrade_available.return_value = False
        self.is_elected_leader.return_value = True
        # avoid having to mock syncer
        mock_ensure_ssl_cert_master.return_value = False
        mock_peer_units.return_value = []
        self.relation_ids.return_value = ['identity-service:0']
        self.related_units.return_value = ['unit/0']
=======
            admin_relation_changed):
        self.openstack_upgrade_available.return_value = False
        self.eligible_leader.return_value = True
        self.relation_ids.return_value = ['dummyid:0']
        self.relation_list.return_value = ['unit/0']
>>>>>>> 704f5755

        hooks.config_changed()
        ensure_user.assert_called_with(user=self.ssh_user, group='keystone')
        get_homedir.assert_called_with(self.ssh_user)

        self.save_script_rc.assert_called_with()
        configure_https.assert_called_with()
        self.assertTrue(configs.write_all.called)

        self.migrate_database.assert_called_with()
        self.assertTrue(self.ensure_initial_admin.called)
        self.log.assert_called_with(
            'Firing identity_changed hook for all related services.')
        identity_changed.assert_called_with(
            relation_id='dummyid:0',
            remote_unit='unit/0')
        admin_relation_changed.assert_called_with('dummyid:0')

    @patch('keystone_utils.log')
    @patch('keystone_utils.ensure_ssl_cert_master')
    @patch.object(hooks, 'ensure_permissions')
    @patch.object(hooks, 'cluster_joined')
    @patch.object(unison, 'ensure_user')
    @patch.object(unison, 'get_homedir')
    @patch.object(hooks, 'CONFIGS')
    @patch.object(hooks, 'identity_changed')
    @patch.object(hooks, 'configure_https')
    def test_config_changed_no_openstack_upgrade_not_leader(
            self, configure_https, identity_changed,
            configs, get_homedir, ensure_user, cluster_joined,
            ensure_permissions, mock_ensure_ssl_cert_master,
            mock_log):
        self.openstack_upgrade_available.return_value = False
        self.is_elected_leader.return_value = False
        mock_ensure_ssl_cert_master.return_value = False

        hooks.config_changed()
        ensure_user.assert_called_with(user=self.ssh_user, group='keystone')
        get_homedir.assert_called_with(self.ssh_user)

        self.save_script_rc.assert_called_with()
        configure_https.assert_called_with()
        self.assertTrue(configs.write_all.called)

        self.assertFalse(self.migrate_database.called)
        self.assertFalse(self.ensure_initial_admin.called)
        self.assertFalse(identity_changed.called)

<<<<<<< HEAD
    @patch('keystone_utils.log')
    @patch('keystone_utils.ensure_ssl_cert_master')
    @patch.object(hooks, 'peer_units')
    @patch.object(hooks, 'ensure_permissions')
=======
    @patch.object(hooks, 'admin_relation_changed')
>>>>>>> 704f5755
    @patch.object(hooks, 'cluster_joined')
    @patch.object(unison, 'ensure_user')
    @patch.object(unison, 'get_homedir')
    @patch.object(hooks, 'CONFIGS')
    @patch.object(hooks, 'identity_changed')
    @patch.object(hooks, 'configure_https')
    def test_config_changed_with_openstack_upgrade(
            self, configure_https, identity_changed,
            configs, get_homedir, ensure_user, cluster_joined,
<<<<<<< HEAD
            ensure_permissions, mock_peer_units, mock_ensure_ssl_cert_master,
            mock_log):
        self.openstack_upgrade_available.return_value = True
        self.is_elected_leader.return_value = True
        # avoid having to mock syncer
        mock_ensure_ssl_cert_master.return_value = False
        mock_peer_units.return_value = []
        self.relation_ids.return_value = ['identity-service:0']
        self.related_units.return_value = ['unit/0']
=======
            admin_relation_changed):
        self.openstack_upgrade_available.return_value = True
        self.eligible_leader.return_value = True
        self.relation_ids.return_value = ['dummyid:0']
        self.relation_list.return_value = ['unit/0']
>>>>>>> 704f5755

        hooks.config_changed()
        ensure_user.assert_called_with(user=self.ssh_user, group='keystone')
        get_homedir.assert_called_with(self.ssh_user)

        self.assertTrue(self.do_openstack_upgrade.called)

        self.save_script_rc.assert_called_with()
        configure_https.assert_called_with()
        self.assertTrue(configs.write_all.called)

        self.migrate_database.assert_called_with()
        self.assertTrue(self.ensure_initial_admin.called)
        self.log.assert_called_with(
            'Firing identity_changed hook for all related services.')
        identity_changed.assert_called_with(
            relation_id='dummyid:0',
            remote_unit='unit/0')
        admin_relation_changed.assert_called_with('dummyid:0')

    @patch('keystone_utils.log')
    @patch('keystone_utils.ensure_ssl_cert_master')
    @patch.object(hooks, 'hashlib')
    @patch.object(hooks, 'send_notifications')
    def test_identity_changed_leader(self, mock_send_notifications,
                                     mock_hashlib, mock_ensure_ssl_cert_master,
                                     mock_log):
        mock_ensure_ssl_cert_master.return_value = False
        hooks.identity_changed(
            relation_id='identity-service:0',
            remote_unit='unit/0')
        self.add_service_to_keystone.assert_called_with(
            'identity-service:0',
            'unit/0')

    @patch.object(hooks, 'local_unit')
    @patch('keystone_utils.log')
    @patch('keystone_utils.ensure_ssl_cert_master')
    def test_identity_changed_no_leader(self, mock_ensure_ssl_cert_master,
                                        mock_log, mock_local_unit):
        mock_ensure_ssl_cert_master.return_value = False
        mock_local_unit.return_value = 'unit/0'
        self.is_elected_leader.return_value = False
        hooks.identity_changed(
            relation_id='identity-service:0',
            remote_unit='unit/0')
        self.assertFalse(self.add_service_to_keystone.called)
        self.log.assert_called_with(
            'Deferring identity_changed() to service leader.')

    @patch.object(hooks, 'local_unit')
    @patch.object(hooks, 'peer_units')
    @patch.object(unison, 'ssh_authorized_peers')
    def test_cluster_joined(self, ssh_authorized_peers, mock_peer_units,
                            mock_local_unit):
        mock_local_unit.return_value = 'unit/0'
        mock_peer_units.return_value = ['unit/0']
        hooks.cluster_joined()
        ssh_authorized_peers.assert_called_with(
            user=self.ssh_user, group='juju_keystone',
            peer_interface='cluster', ensure_local_user=True)

    @patch.object(hooks, 'peer_units')
    @patch('keystone_utils.log')
    @patch('keystone_utils.ensure_ssl_cert_master')
    @patch('keystone_utils.synchronize_ca')
    @patch.object(hooks, 'check_peer_actions')
    @patch.object(unison, 'ssh_authorized_peers')
    @patch.object(hooks, 'CONFIGS')
    def test_cluster_changed(self, configs, ssh_authorized_peers,
                             check_peer_actions, mock_synchronize_ca,
                             mock_ensure_ssl_cert_master,
                             mock_log, mock_peer_units):
        mock_peer_units.return_value = ['unit/0']
        mock_ensure_ssl_cert_master.return_value = False
        self.is_elected_leader.return_value = False
        self.relation_get.return_value = {'foo_passwd': '123',
                                          'identity-service:16_foo': 'bar'}
        hooks.cluster_changed()
        self.peer_echo.assert_called_with(includes=['foo_passwd',
                                                    'identity-service:16_foo'])
        ssh_authorized_peers.assert_called_with(
            user=self.ssh_user, group='keystone',
            peer_interface='cluster', ensure_local_user=True)
        self.assertFalse(mock_synchronize_ca.called)
        self.assertTrue(configs.write_all.called)

    def test_ha_joined(self):
        self.get_hacluster_config.return_value = {
            'vip': '10.10.10.10',
            'ha-bindiface': 'em0',
            'ha-mcastport': '8080'
        }
        self.get_iface_for_address.return_value = 'em1'
        self.get_netmask_for_address.return_value = '255.255.255.0'
        hooks.ha_joined()
        args = {
            'corosync_bindiface': 'em0',
            'corosync_mcastport': '8080',
            'init_services': {'res_ks_haproxy': 'haproxy'},
            'resources': {'res_ks_em1_vip': 'ocf:heartbeat:IPaddr2',
                          'res_ks_haproxy': 'lsb:haproxy'},
            'resource_params': {
                'res_ks_em1_vip': 'params ip="10.10.10.10"'
                                  ' cidr_netmask="255.255.255.0" nic="em1"',
                'res_ks_haproxy': 'op monitor interval="5s"'},
            'clones': {'cl_ks_haproxy': 'res_ks_haproxy'}
        }
        self.relation_set.assert_called_with(**args)

    def test_ha_joined_no_bound_ip(self):
        self.get_hacluster_config.return_value = {
            'vip': '10.10.10.10',
            'ha-bindiface': 'em0',
            'ha-mcastport': '8080'
        }
        self.test_config.set('vip_iface', 'eth120')
        self.test_config.set('vip_cidr', '21')
        self.get_iface_for_address.return_value = None
        self.get_netmask_for_address.return_value = None
        hooks.ha_joined()
        args = {
            'corosync_bindiface': 'em0',
            'corosync_mcastport': '8080',
            'init_services': {'res_ks_haproxy': 'haproxy'},
            'resources': {'res_ks_eth120_vip': 'ocf:heartbeat:IPaddr2',
                          'res_ks_haproxy': 'lsb:haproxy'},
            'resource_params': {
                'res_ks_eth120_vip': 'params ip="10.10.10.10"'
                                     ' cidr_netmask="21" nic="eth120"',
                'res_ks_haproxy': 'op monitor interval="5s"'},
            'clones': {'cl_ks_haproxy': 'res_ks_haproxy'}
        }
        self.relation_set.assert_called_with(**args)

    def test_ha_joined_with_ipv6(self):
        self.test_config.set('prefer-ipv6', True)
        self.get_hacluster_config.return_value = {
            'vip': '2001:db8:1::1',
            'ha-bindiface': 'em0',
            'ha-mcastport': '8080'
        }
        self.get_iface_for_address.return_value = 'em1'
        self.get_netmask_for_address.return_value = '64'
        hooks.ha_joined()
        args = {
            'corosync_bindiface': 'em0',
            'corosync_mcastport': '8080',
            'init_services': {'res_ks_haproxy': 'haproxy'},
            'resources': {'res_ks_em1_vip': 'ocf:heartbeat:IPv6addr',
                          'res_ks_haproxy': 'lsb:haproxy'},
            'resource_params': {
                'res_ks_em1_vip': 'params ipv6addr="2001:db8:1::1"'
                                  ' cidr_netmask="64" nic="em1"',
                'res_ks_haproxy': 'op monitor interval="5s"'},
            'clones': {'cl_ks_haproxy': 'res_ks_haproxy'}
        }
        self.relation_set.assert_called_with(**args)

    @patch('keystone_utils.log')
    @patch('keystone_utils.ensure_ssl_cert_master')
    @patch('keystone_utils.synchronize_ca')
    @patch.object(hooks, 'CONFIGS')
    def test_ha_relation_changed_not_clustered_not_leader(self, configs,
                                                          mock_synchronize_ca,
                                                          mock_is_master,
                                                          mock_log):
        mock_is_master.return_value = False
        self.relation_get.return_value = False
        self.is_elected_leader.return_value = False

        hooks.ha_changed()
        self.assertTrue(configs.write_all.called)
        self.assertFalse(mock_synchronize_ca.called)

    @patch('keystone_utils.log')
    @patch('keystone_utils.ensure_ssl_cert_master')
    @patch.object(hooks, 'identity_changed')
    @patch.object(hooks, 'CONFIGS')
    def test_ha_relation_changed_clustered_leader(self, configs,
                                                  identity_changed,
                                                  mock_ensure_ssl_cert_master,
                                                  mock_log):
        mock_ensure_ssl_cert_master.return_value = False
        self.relation_get.return_value = True
        self.is_elected_leader.return_value = True
        self.relation_ids.return_value = ['identity-service:0']
        self.related_units.return_value = ['unit/0']

        hooks.ha_changed()
        self.assertTrue(configs.write_all.called)
        self.log.assert_called_with(
            'Firing identity_changed hook for all related services.')
        identity_changed.assert_called_with(
            relation_id='identity-service:0',
            remote_unit='unit/0')

    @patch('keystone_utils.log')
    @patch('keystone_utils.ensure_ssl_cert_master')
    @patch.object(hooks, 'CONFIGS')
    def test_configure_https_enable(self, configs, mock_ensure_ssl_cert_master,
                                    mock_log):
        mock_ensure_ssl_cert_master.return_value = False
        configs.complete_contexts = MagicMock()
        configs.complete_contexts.return_value = ['https']
        configs.write = MagicMock()

        hooks.configure_https()
        self.assertTrue(configs.write_all.called)
        cmd = ['a2ensite', 'openstack_https_frontend']
        self.check_call.assert_called_with(cmd)

    @patch('keystone_utils.log')
    @patch('keystone_utils.ensure_ssl_cert_master')
    @patch.object(hooks, 'CONFIGS')
    def test_configure_https_disable(self, configs,
                                     mock_ensure_ssl_cert_master,
                                     mock_log):
        mock_ensure_ssl_cert_master.return_value = False
        configs.complete_contexts = MagicMock()
        configs.complete_contexts.return_value = ['']
        configs.write = MagicMock()

        hooks.configure_https()
        self.assertTrue(configs.write_all.called)
        cmd = ['a2dissite', 'openstack_https_frontend']
        self.check_call.assert_called_with(cmd)

    @patch('keystone_utils.log')
    @patch('keystone_utils.relation_ids')
    @patch('keystone_utils.is_elected_leader')
    @patch('keystone_utils.ensure_ssl_cert_master')
    @patch('keystone_utils.update_hash_from_path')
    @patch('keystone_utils.synchronize_ca')
    @patch.object(unison, 'ssh_authorized_peers')
    def test_upgrade_charm_leader(self, ssh_authorized_peers,
                                  mock_synchronize_ca,
                                  mock_update_hash_from_path,
                                  mock_ensure_ssl_cert_master,
                                  mock_is_elected_leader,
                                  mock_relation_ids,
                                  mock_log):
        mock_is_elected_leader.return_value = False
        mock_relation_ids.return_value = []
        mock_ensure_ssl_cert_master.return_value = True
        # Ensure always returns diff
        mock_update_hash_from_path.side_effect = \
            lambda hash, *args, **kwargs: hash.update(str(uuid.uuid4()))

        self.is_elected_leader.return_value = True
        self.filter_installed_packages.return_value = []
        hooks.upgrade_charm()
        self.assertTrue(self.apt_install.called)
        ssh_authorized_peers.assert_called_with(
            user=self.ssh_user, group='keystone',
            peer_interface='cluster', ensure_local_user=True)
        self.assertTrue(mock_synchronize_ca.called)
        self.log.assert_called_with(
            'Firing identity_changed hook for all related services.')
        self.assertTrue(self.ensure_initial_admin.called)

    @patch('keystone_utils.log')
    @patch('keystone_utils.relation_ids')
    @patch('keystone_utils.ensure_ssl_cert_master')
    @patch('keystone_utils.update_hash_from_path')
    @patch.object(unison, 'ssh_authorized_peers')
    def test_upgrade_charm_not_leader(self, ssh_authorized_peers,
                                      mock_update_hash_from_path,
                                      mock_ensure_ssl_cert_master,
                                      mock_relation_ids,
                                      mock_log):
        mock_relation_ids.return_value = []
        mock_ensure_ssl_cert_master.return_value = False
        # Ensure always returns diff
        mock_update_hash_from_path.side_effect = \
            lambda hash, *args, **kwargs: hash.update(str(uuid.uuid4()))

        self.is_elected_leader.return_value = False
        self.filter_installed_packages.return_value = []
        hooks.upgrade_charm()
        self.assertTrue(self.apt_install.called)
        ssh_authorized_peers.assert_called_with(
            user=self.ssh_user, group='keystone',
            peer_interface='cluster', ensure_local_user=True)
        self.assertFalse(self.log.called)
        self.assertFalse(self.ensure_initial_admin.called)<|MERGE_RESOLUTION|>--- conflicted
+++ resolved
@@ -259,14 +259,11 @@
             relation_id='identity-service:0',
             remote_unit='unit/0')
 
-<<<<<<< HEAD
     @patch('keystone_utils.log')
     @patch('keystone_utils.ensure_ssl_cert_master')
     @patch.object(hooks, 'peer_units')
     @patch.object(hooks, 'ensure_permissions')
-=======
     @patch.object(hooks, 'admin_relation_changed')
->>>>>>> 704f5755
     @patch.object(hooks, 'cluster_joined')
     @patch.object(unison, 'ensure_user')
     @patch.object(unison, 'get_homedir')
@@ -276,9 +273,8 @@
     def test_config_changed_no_openstack_upgrade_leader(
             self, configure_https, identity_changed,
             configs, get_homedir, ensure_user, cluster_joined,
-<<<<<<< HEAD
-            ensure_permissions, mock_peer_units, mock_ensure_ssl_cert_master,
-            mock_log):
+            admin_relation_changed, ensure_permissions, mock_peer_units,
+            mock_ensure_ssl_cert_master, mock_log):
         self.openstack_upgrade_available.return_value = False
         self.is_elected_leader.return_value = True
         # avoid having to mock syncer
@@ -286,13 +282,6 @@
         mock_peer_units.return_value = []
         self.relation_ids.return_value = ['identity-service:0']
         self.related_units.return_value = ['unit/0']
-=======
-            admin_relation_changed):
-        self.openstack_upgrade_available.return_value = False
-        self.eligible_leader.return_value = True
-        self.relation_ids.return_value = ['dummyid:0']
-        self.relation_list.return_value = ['unit/0']
->>>>>>> 704f5755
 
         hooks.config_changed()
         ensure_user.assert_called_with(user=self.ssh_user, group='keystone')
@@ -307,9 +296,9 @@
         self.log.assert_called_with(
             'Firing identity_changed hook for all related services.')
         identity_changed.assert_called_with(
-            relation_id='dummyid:0',
+            relation_id='identity-service:0',
             remote_unit='unit/0')
-        admin_relation_changed.assert_called_with('dummyid:0')
+        admin_relation_changed.assert_called_with('identity-service:0')
 
     @patch('keystone_utils.log')
     @patch('keystone_utils.ensure_ssl_cert_master')
@@ -341,14 +330,11 @@
         self.assertFalse(self.ensure_initial_admin.called)
         self.assertFalse(identity_changed.called)
 
-<<<<<<< HEAD
     @patch('keystone_utils.log')
     @patch('keystone_utils.ensure_ssl_cert_master')
     @patch.object(hooks, 'peer_units')
     @patch.object(hooks, 'ensure_permissions')
-=======
     @patch.object(hooks, 'admin_relation_changed')
->>>>>>> 704f5755
     @patch.object(hooks, 'cluster_joined')
     @patch.object(unison, 'ensure_user')
     @patch.object(unison, 'get_homedir')
@@ -358,7 +344,7 @@
     def test_config_changed_with_openstack_upgrade(
             self, configure_https, identity_changed,
             configs, get_homedir, ensure_user, cluster_joined,
-<<<<<<< HEAD
+            admin_relation_changed,
             ensure_permissions, mock_peer_units, mock_ensure_ssl_cert_master,
             mock_log):
         self.openstack_upgrade_available.return_value = True
@@ -368,13 +354,6 @@
         mock_peer_units.return_value = []
         self.relation_ids.return_value = ['identity-service:0']
         self.related_units.return_value = ['unit/0']
-=======
-            admin_relation_changed):
-        self.openstack_upgrade_available.return_value = True
-        self.eligible_leader.return_value = True
-        self.relation_ids.return_value = ['dummyid:0']
-        self.relation_list.return_value = ['unit/0']
->>>>>>> 704f5755
 
         hooks.config_changed()
         ensure_user.assert_called_with(user=self.ssh_user, group='keystone')
@@ -391,9 +370,9 @@
         self.log.assert_called_with(
             'Firing identity_changed hook for all related services.')
         identity_changed.assert_called_with(
-            relation_id='dummyid:0',
+            relation_id='identity-service:0',
             remote_unit='unit/0')
-        admin_relation_changed.assert_called_with('dummyid:0')
+        admin_relation_changed.assert_called_with('identity-service:0')
 
     @patch('keystone_utils.log')
     @patch('keystone_utils.ensure_ssl_cert_master')
