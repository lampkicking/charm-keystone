options:
  debug:
    default: "false"
    type: string
    description: "Enable verbose logging"
  verbose:
    default: "false"
    type: string
    description: "Enable debug logging"
  openstack-origin:
    default: distro
    type: "string"
    description: |
      Repository from which to install.  May be one of the following:
      distro (default), ppa:somecustom/ppa, a deb url sources entry,
      or a supported Cloud Archive release pocket.

      Supported Cloud Archive sources include: cloud:precise-folsom,
      cloud:precise-folsom/updates, cloud:precise-folsom/staging,
      cloud:precise-folsom/proposed.

      Note that updating this setting to a source that is known to
      provide a later version of OpenStack will trigger a software
      upgrade.
  config-file:
    default: "/etc/keystone/keystone.conf"
    type: string
    description: "Location of keystone configuration file"
  log-level:
    default: WARNING
    type: string
    description: Log level (WARNING, INFO, DEBUG, ERROR)
  service-port:
    default: 5000
    type: int
    description: "Port the bind the API server to"
  admin-port:
    default: 35357
    type: int
    description: "Port the bind the Admin API server to"
  keystone-admin-role:
    default: "Admin"
    type: string
    description: "Role that allows admin operations (access to all operations)"
  keystone-service-admin-role:
    default: "KeystoneServiceAdmin"
    type: string
    description: "Role that allows acting as service admin"
  admin-user:
    default: admin
    type: string
    description: "Default admin user to create and manage"
  admin-password:
    default: None
    type: string
    description: "Admin password.  To be used *for testing only*.  Randomly generated by default."
  admin-token:
    default: None
    type: string
    description: "Admin token.  If set, this token will be used for all services instead of being generated per service."
  admin-role:
    default: 'Admin'
    type: string
    description: 'Admin role to be associated with admin and service users'
  token-expiry:
    default: "2017-02-05T00:00"
    type: string
    description: "Expiration date of generated admin tokens"
  service-tenant:
    default: "services"
    type: string
    description: "Name of tenant to associate service credentials."
  # Database settings used to request access via shared-db-relation-* relations
  database:
    default: "keystone"
    type: string
    description: "Database name"
  database-user:
    default: "keystone"
    type: string
    description: "Database username"
<<<<<<< HEAD
  region:
    default: RegionOne
    type: string
    description: "OpenStack Region(s) - separate multiple regions with single space"
  # HA configuration settings
  vip:
    type: string
    description: "Virtual IP to use to front keystone in ha configuration"
  vip_iface:
    type: string
    default: eth0
    description: "Network Interface where to place the Virtual IP"
  vip_cidr:
    type: int
    default: 24
    description: "Netmask that will be used for the Virtual IP"
  ha-bindiface:
    type: string
    default: eth0
    description: |
      Default network interface on which HA cluster will bind to communication
      with the other members of the HA Cluster.
  ha-mcastport:
    type: int
    default: 5403
    description: |
      Default multicast port number that will be used to communicate between
      HA Cluster nodes.
  # PKI enablement and configuration (Grizzly and beyond)
  enable-pki:
    default: "false"
    type: string
    description: "Enable PKI token signing (Grizzly and beyond)"
=======
  https-service-endpoints:
    default: "False"
    type: string
    description: "Manage SSL certificates for all service endpoints."
  ssl-ca:
    default: "None"
    type: string
    description: |
        CA to use when issueing certificates to OpenStack services.  If unset,
        a CA certificate will be automatically generated.
>>>>>>> d8e96466
<|MERGE_RESOLUTION|>--- conflicted
+++ resolved
@@ -79,7 +79,6 @@
     default: "keystone"
     type: string
     description: "Database username"
-<<<<<<< HEAD
   region:
     default: RegionOne
     type: string
@@ -113,15 +112,7 @@
     default: "false"
     type: string
     description: "Enable PKI token signing (Grizzly and beyond)"
-=======
   https-service-endpoints:
     default: "False"
     type: string
-    description: "Manage SSL certificates for all service endpoints."
-  ssl-ca:
-    default: "None"
-    type: string
-    description: |
-        CA to use when issueing certificates to OpenStack services.  If unset,
-        a CA certificate will be automatically generated.
->>>>>>> d8e96466
+    description: "Manage SSL certificates for all service endpoints."