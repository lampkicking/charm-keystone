--- conflicted
+++ resolved
@@ -11,12 +11,9 @@
 log_config = /etc/keystone/logging.conf
 debug = {{ debug }}
 verbose = {{ verbose }}
-<<<<<<< HEAD
 public_endpoint = {{ public_endpoint }}
 admin_endpoint = {{ admin_endpoint }}
-=======
 bind_host = {{ bind_host }}
->>>>>>> ce7ce102
 
 [database]
 {% if database_host -%}
